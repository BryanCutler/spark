/*
* Licensed to the Apache Software Foundation (ASF) under one or more
* contributor license agreements.  See the NOTICE file distributed with
* this work for additional information regarding copyright ownership.
* The ASF licenses this file to You under the Apache License, Version 2.0
* (the "License"); you may not use this file except in compliance with
* the License.  You may obtain a copy of the License at
*
*    http://www.apache.org/licenses/LICENSE-2.0
*
* Unless required by applicable law or agreed to in writing, software
* distributed under the License is distributed on an "AS IS" BASIS,
* WITHOUT WARRANTIES OR CONDITIONS OF ANY KIND, either express or implied.
* See the License for the specific language governing permissions and
* limitations under the License.
*/

package org.apache.spark.sql.execution.arrow

import java.io.ByteArrayOutputStream
import java.nio.channels.Channels

import org.apache.arrow.memory.BufferAllocator
import org.apache.arrow.vector._
import org.apache.arrow.vector.file._
import org.apache.arrow.vector.schema.ArrowRecordBatch
import org.apache.arrow.vector.util.ByteArrayReadableSeekableByteChannel

import org.apache.spark.TaskContext
import org.apache.spark.sql.catalyst.InternalRow
import org.apache.spark.sql.catalyst.expressions.GenericInternalRow
import org.apache.spark.sql.types._
import org.apache.spark.util.Utils


/**
 * Store Arrow data in a form that can be serialized by Spark and served to a Python process.
 */
private[sql] class ArrowPayload private[arrow] (payload: Array[Byte]) extends Serializable {

  /**
   * Convert the ArrowPayload to an ArrowRecordBatch.
   */
  def loadBatch(allocator: BufferAllocator): ArrowRecordBatch = {
    ArrowConverters.byteArrayToBatch(payload, allocator)
  }

  /**
   * Get the ArrowPayload as a type that can be served to Python.
   */
  def asPythonSerializable: Array[Byte] = payload
}

<<<<<<< HEAD
private[sql] object ArrowPayload {

  /**
   * Create an ArrowPayload from an ArrowRecordBatch and Spark schema.
   */
  def apply(
      batch: ArrowRecordBatch,
      schema: StructType,
      allocator: BufferAllocator): ArrowPayload = {
    new ArrowPayload(ArrowConverters.batchToByteArray(batch, schema, allocator))
  }

  def apply(batchBytes: Array[Byte]): ArrowPayload = new ArrowPayload(batchBytes)
}

=======
>>>>>>> 9f5647d6
private[sql] object ArrowConverters {

  /**
   * Maps Iterator from InternalRow to ArrowPayload. Limit ArrowRecordBatch size in ArrowPayload
   * by setting maxRecordsPerBatch or use 0 to fully consume rowIter.
   */
  private[sql] def toPayloadIterator(
      rowIter: Iterator[InternalRow],
      schema: StructType,
      maxRecordsPerBatch: Int,
      context: TaskContext): Iterator[ArrowPayload] = {

    val arrowSchema = ArrowUtils.toArrowSchema(schema)
    val allocator =
      ArrowUtils.rootAllocator.newChildAllocator("toPayloadIterator", 0, Long.MaxValue)

<<<<<<< HEAD
  private[sql] def fromPayloadIterator(iter: Iterator[ArrowPayload]): Iterator[InternalRow] = {
    new Iterator[InternalRow] {
      private val _allocator = new RootAllocator(Long.MaxValue)
      private var _reader: ArrowFileReader = _
      private var _root: VectorSchemaRoot = _
      private var _index = 0

      loadNextBatch()

      override def hasNext: Boolean = _root != null && _index < _root.getRowCount

      override def next(): InternalRow = {
        val fields = _root.getFieldVectors.asScala

        val genericRowData = fields.map { field =>
          field.getAccessor.getObject(_index)
        }.toArray[Any]

        _index += 1
        if (_index >= _root.getRowCount) {
          _index = 0
          loadNextBatch()
          if (!hasNext) {
            close()
          }
        }

        new GenericInternalRow(genericRowData)
      }

      def close(): Unit = {
        closeReader()
        _allocator.close()
      }

      private def closeReader(): Unit = {
        if (_reader != null) {
          _reader.close()
          _reader = null
          _root = null
        }
      }

      private def loadNextBatch(): Unit = {
        closeReader()
        if (iter.hasNext) {
          val in = new ByteArrayReadableSeekableByteChannel(iter.next().asPythonSerializable)
          _reader = new ArrowFileReader(in, _allocator)
          _root = _reader.getVectorSchemaRoot // throws IOException
          _reader.loadNextBatch() // throws IOException
        }
      }
    }
  }

  /**
   * Iterate over InternalRows and write to an ArrowRecordBatch, stopping when rowIter is consumed
   * or the number of records in the batch equals maxRecordsInBatch.  If maxRecordsPerBatch is 0,
   * then rowIter will be fully consumed.
   */
  private def internalRowIterToArrowBatch(
      rowIter: Iterator[InternalRow],
      schema: StructType,
      allocator: BufferAllocator,
      maxRecordsPerBatch: Int = 0): ArrowRecordBatch = {
=======
    val root = VectorSchemaRoot.create(arrowSchema, allocator)
    val arrowWriter = ArrowWriter.create(root)
>>>>>>> 9f5647d6

    var closed = false

    context.addTaskCompletionListener { _ =>
      if (!closed) {
        root.close()
        allocator.close()
      }
    }

    new Iterator[ArrowPayload] {

      override def hasNext: Boolean = rowIter.hasNext || {
        root.close()
        allocator.close()
        closed = true
        false
      }

      override def next(): ArrowPayload = {
        val out = new ByteArrayOutputStream()
        val writer = new ArrowFileWriter(root, null, Channels.newChannel(out))

        Utils.tryWithSafeFinally {
          var rowCount = 0
          while (rowIter.hasNext && (maxRecordsPerBatch <= 0 || rowCount < maxRecordsPerBatch)) {
            val row = rowIter.next()
            arrowWriter.write(row)
            rowCount += 1
          }
          arrowWriter.finish()
          writer.writeBatch()
        } {
          arrowWriter.reset()
          writer.close()
        }

        new ArrowPayload(out.toByteArray)
      }
    }
  }

  /**
   * Convert a byte array to an ArrowRecordBatch.
   */
  private[arrow] def byteArrayToBatch(
      batchBytes: Array[Byte],
      allocator: BufferAllocator): ArrowRecordBatch = {
    val in = new ByteArrayReadableSeekableByteChannel(batchBytes)
    val reader = new ArrowFileReader(in, allocator)

    // Read a batch from a byte stream, ensure the reader is closed
    Utils.tryWithSafeFinally {
      val root = reader.getVectorSchemaRoot  // throws IOException
      val unloader = new VectorUnloader(root)
      reader.loadNextBatch()  // throws IOException
      unloader.getRecordBatch
    } {
      reader.close()
    }
  }
}<|MERGE_RESOLUTION|>--- conflicted
+++ resolved
@@ -28,7 +28,6 @@
 
 import org.apache.spark.TaskContext
 import org.apache.spark.sql.catalyst.InternalRow
-import org.apache.spark.sql.catalyst.expressions.GenericInternalRow
 import org.apache.spark.sql.types._
 import org.apache.spark.util.Utils
 
@@ -51,24 +50,6 @@
   def asPythonSerializable: Array[Byte] = payload
 }
 
-<<<<<<< HEAD
-private[sql] object ArrowPayload {
-
-  /**
-   * Create an ArrowPayload from an ArrowRecordBatch and Spark schema.
-   */
-  def apply(
-      batch: ArrowRecordBatch,
-      schema: StructType,
-      allocator: BufferAllocator): ArrowPayload = {
-    new ArrowPayload(ArrowConverters.batchToByteArray(batch, schema, allocator))
-  }
-
-  def apply(batchBytes: Array[Byte]): ArrowPayload = new ArrowPayload(batchBytes)
-}
-
-=======
->>>>>>> 9f5647d6
 private[sql] object ArrowConverters {
 
   /**
@@ -85,76 +66,8 @@
     val allocator =
       ArrowUtils.rootAllocator.newChildAllocator("toPayloadIterator", 0, Long.MaxValue)
 
-<<<<<<< HEAD
-  private[sql] def fromPayloadIterator(iter: Iterator[ArrowPayload]): Iterator[InternalRow] = {
-    new Iterator[InternalRow] {
-      private val _allocator = new RootAllocator(Long.MaxValue)
-      private var _reader: ArrowFileReader = _
-      private var _root: VectorSchemaRoot = _
-      private var _index = 0
-
-      loadNextBatch()
-
-      override def hasNext: Boolean = _root != null && _index < _root.getRowCount
-
-      override def next(): InternalRow = {
-        val fields = _root.getFieldVectors.asScala
-
-        val genericRowData = fields.map { field =>
-          field.getAccessor.getObject(_index)
-        }.toArray[Any]
-
-        _index += 1
-        if (_index >= _root.getRowCount) {
-          _index = 0
-          loadNextBatch()
-          if (!hasNext) {
-            close()
-          }
-        }
-
-        new GenericInternalRow(genericRowData)
-      }
-
-      def close(): Unit = {
-        closeReader()
-        _allocator.close()
-      }
-
-      private def closeReader(): Unit = {
-        if (_reader != null) {
-          _reader.close()
-          _reader = null
-          _root = null
-        }
-      }
-
-      private def loadNextBatch(): Unit = {
-        closeReader()
-        if (iter.hasNext) {
-          val in = new ByteArrayReadableSeekableByteChannel(iter.next().asPythonSerializable)
-          _reader = new ArrowFileReader(in, _allocator)
-          _root = _reader.getVectorSchemaRoot // throws IOException
-          _reader.loadNextBatch() // throws IOException
-        }
-      }
-    }
-  }
-
-  /**
-   * Iterate over InternalRows and write to an ArrowRecordBatch, stopping when rowIter is consumed
-   * or the number of records in the batch equals maxRecordsInBatch.  If maxRecordsPerBatch is 0,
-   * then rowIter will be fully consumed.
-   */
-  private def internalRowIterToArrowBatch(
-      rowIter: Iterator[InternalRow],
-      schema: StructType,
-      allocator: BufferAllocator,
-      maxRecordsPerBatch: Int = 0): ArrowRecordBatch = {
-=======
     val root = VectorSchemaRoot.create(arrowSchema, allocator)
     val arrowWriter = ArrowWriter.create(root)
->>>>>>> 9f5647d6
 
     var closed = false
 
