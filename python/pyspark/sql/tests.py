# -*- encoding: utf-8 -*-
#
# Licensed to the Apache Software Foundation (ASF) under one or more
# contributor license agreements.  See the NOTICE file distributed with
# this work for additional information regarding copyright ownership.
# The ASF licenses this file to You under the Apache License, Version 2.0
# (the "License"); you may not use this file except in compliance with
# the License.  You may obtain a copy of the License at
#
#    http://www.apache.org/licenses/LICENSE-2.0
#
# Unless required by applicable law or agreed to in writing, software
# distributed under the License is distributed on an "AS IS" BASIS,
# WITHOUT WARRANTIES OR CONDITIONS OF ANY KIND, either express or implied.
# See the License for the specific language governing permissions and
# limitations under the License.
#

"""
Unit tests for pyspark.sql; additional tests are implemented as doctests in
individual modules.
"""
import os
import sys
import subprocess
import pydoc
import shutil
import tempfile
import pickle
import functools
import time
import datetime
import array
import ctypes
import py4j

try:
    import xmlrunner
except ImportError:
    xmlrunner = None

if sys.version_info[:2] <= (2, 6):
    try:
        import unittest2 as unittest
    except ImportError:
        sys.stderr.write('Please install unittest2 to test with Python 2.6 or earlier')
        sys.exit(1)
else:
    import unittest

_have_pandas = False
try:
    import pandas
    _have_pandas = True
except:
    # No Pandas, but that's okay, we'll skip those tests
    pass

from pyspark import SparkContext
from pyspark.sql import SparkSession, SQLContext, HiveContext, Column, Row
from pyspark.sql.types import *
from pyspark.sql.types import UserDefinedType, _infer_type, _make_type_verifier
from pyspark.sql.types import _array_signed_int_typecode_ctype_mappings, _array_type_mappings
from pyspark.sql.types import _array_unsigned_int_typecode_ctype_mappings
from pyspark.tests import QuietTest, ReusedPySparkTestCase, SparkSubmitTests
from pyspark.sql.functions import UserDefinedFunction, sha2, lit
from pyspark.sql.window import Window
from pyspark.sql.utils import AnalysisException, ParseException, IllegalArgumentException


_have_arrow = False
try:
    import pyarrow
    _have_arrow = True
except:
    # No Arrow, but that's okay, we'll skip those tests
    pass


class UTCOffsetTimezone(datetime.tzinfo):
    """
    Specifies timezone in UTC offset
    """

    def __init__(self, offset=0):
        self.ZERO = datetime.timedelta(hours=offset)

    def utcoffset(self, dt):
        return self.ZERO

    def dst(self, dt):
        return self.ZERO


class ExamplePointUDT(UserDefinedType):
    """
    User-defined type (UDT) for ExamplePoint.
    """

    @classmethod
    def sqlType(self):
        return ArrayType(DoubleType(), False)

    @classmethod
    def module(cls):
        return 'pyspark.sql.tests'

    @classmethod
    def scalaUDT(cls):
        return 'org.apache.spark.sql.test.ExamplePointUDT'

    def serialize(self, obj):
        return [obj.x, obj.y]

    def deserialize(self, datum):
        return ExamplePoint(datum[0], datum[1])


class ExamplePoint:
    """
    An example class to demonstrate UDT in Scala, Java, and Python.
    """

    __UDT__ = ExamplePointUDT()

    def __init__(self, x, y):
        self.x = x
        self.y = y

    def __repr__(self):
        return "ExamplePoint(%s,%s)" % (self.x, self.y)

    def __str__(self):
        return "(%s,%s)" % (self.x, self.y)

    def __eq__(self, other):
        return isinstance(other, self.__class__) and \
            other.x == self.x and other.y == self.y


class PythonOnlyUDT(UserDefinedType):
    """
    User-defined type (UDT) for ExamplePoint.
    """

    @classmethod
    def sqlType(self):
        return ArrayType(DoubleType(), False)

    @classmethod
    def module(cls):
        return '__main__'

    def serialize(self, obj):
        return [obj.x, obj.y]

    def deserialize(self, datum):
        return PythonOnlyPoint(datum[0], datum[1])

    @staticmethod
    def foo():
        pass

    @property
    def props(self):
        return {}


class PythonOnlyPoint(ExamplePoint):
    """
    An example class to demonstrate UDT in only Python
    """
    __UDT__ = PythonOnlyUDT()


class MyObject(object):
    def __init__(self, key, value):
        self.key = key
        self.value = value


class DataTypeTests(unittest.TestCase):
    # regression test for SPARK-6055
    def test_data_type_eq(self):
        lt = LongType()
        lt2 = pickle.loads(pickle.dumps(LongType()))
        self.assertEqual(lt, lt2)

    # regression test for SPARK-7978
    def test_decimal_type(self):
        t1 = DecimalType()
        t2 = DecimalType(10, 2)
        self.assertTrue(t2 is not t1)
        self.assertNotEqual(t1, t2)
        t3 = DecimalType(8)
        self.assertNotEqual(t2, t3)

    # regression test for SPARK-10392
    def test_datetype_equal_zero(self):
        dt = DateType()
        self.assertEqual(dt.fromInternal(0), datetime.date(1970, 1, 1))

    # regression test for SPARK-17035
    def test_timestamp_microsecond(self):
        tst = TimestampType()
        self.assertEqual(tst.toInternal(datetime.datetime.max) % 1000000, 999999)

    def test_empty_row(self):
        row = Row()
        self.assertEqual(len(row), 0)

    def test_struct_field_type_name(self):
        struct_field = StructField("a", IntegerType())
        self.assertRaises(TypeError, struct_field.typeName)


class SQLTests(ReusedPySparkTestCase):

    @classmethod
    def setUpClass(cls):
        ReusedPySparkTestCase.setUpClass()
        cls.tempdir = tempfile.NamedTemporaryFile(delete=False)
        os.unlink(cls.tempdir.name)
        cls.spark = SparkSession(cls.sc)
        cls.testData = [Row(key=i, value=str(i)) for i in range(100)]
        cls.df = cls.spark.createDataFrame(cls.testData)

    @classmethod
    def tearDownClass(cls):
        ReusedPySparkTestCase.tearDownClass()
        cls.spark.stop()
        shutil.rmtree(cls.tempdir.name, ignore_errors=True)

    def test_sqlcontext_reuses_sparksession(self):
        sqlContext1 = SQLContext(self.sc)
        sqlContext2 = SQLContext(self.sc)
        self.assertTrue(sqlContext1.sparkSession is sqlContext2.sparkSession)

    def tearDown(self):
        super(SQLTests, self).tearDown()

        # tear down test_bucketed_write state
        self.spark.sql("DROP TABLE IF EXISTS pyspark_bucket")

    def test_row_should_be_read_only(self):
        row = Row(a=1, b=2)
        self.assertEqual(1, row.a)

        def foo():
            row.a = 3
        self.assertRaises(Exception, foo)

        row2 = self.spark.range(10).first()
        self.assertEqual(0, row2.id)

        def foo2():
            row2.id = 2
        self.assertRaises(Exception, foo2)

    def test_range(self):
        self.assertEqual(self.spark.range(1, 1).count(), 0)
        self.assertEqual(self.spark.range(1, 0, -1).count(), 1)
        self.assertEqual(self.spark.range(0, 1 << 40, 1 << 39).count(), 2)
        self.assertEqual(self.spark.range(-2).count(), 0)
        self.assertEqual(self.spark.range(3).count(), 3)

    def test_duplicated_column_names(self):
        df = self.spark.createDataFrame([(1, 2)], ["c", "c"])
        row = df.select('*').first()
        self.assertEqual(1, row[0])
        self.assertEqual(2, row[1])
        self.assertEqual("Row(c=1, c=2)", str(row))
        # Cannot access columns
        self.assertRaises(AnalysisException, lambda: df.select(df[0]).first())
        self.assertRaises(AnalysisException, lambda: df.select(df.c).first())
        self.assertRaises(AnalysisException, lambda: df.select(df["c"]).first())

    def test_column_name_encoding(self):
        """Ensure that created columns has `str` type consistently."""
        columns = self.spark.createDataFrame([('Alice', 1)], ['name', u'age']).columns
        self.assertEqual(columns, ['name', 'age'])
        self.assertTrue(isinstance(columns[0], str))
        self.assertTrue(isinstance(columns[1], str))

    def test_explode(self):
        from pyspark.sql.functions import explode, explode_outer, posexplode_outer
        d = [
            Row(a=1, intlist=[1, 2, 3], mapfield={"a": "b"}),
            Row(a=1, intlist=[], mapfield={}),
            Row(a=1, intlist=None, mapfield=None),
        ]
        rdd = self.sc.parallelize(d)
        data = self.spark.createDataFrame(rdd)

        result = data.select(explode(data.intlist).alias("a")).select("a").collect()
        self.assertEqual(result[0][0], 1)
        self.assertEqual(result[1][0], 2)
        self.assertEqual(result[2][0], 3)

        result = data.select(explode(data.mapfield).alias("a", "b")).select("a", "b").collect()
        self.assertEqual(result[0][0], "a")
        self.assertEqual(result[0][1], "b")

        result = [tuple(x) for x in data.select(posexplode_outer("intlist")).collect()]
        self.assertEqual(result, [(0, 1), (1, 2), (2, 3), (None, None), (None, None)])

        result = [tuple(x) for x in data.select(posexplode_outer("mapfield")).collect()]
        self.assertEqual(result, [(0, 'a', 'b'), (None, None, None), (None, None, None)])

        result = [x[0] for x in data.select(explode_outer("intlist")).collect()]
        self.assertEqual(result, [1, 2, 3, None, None])

        result = [tuple(x) for x in data.select(explode_outer("mapfield")).collect()]
        self.assertEqual(result, [('a', 'b'), (None, None), (None, None)])

    def test_and_in_expression(self):
        self.assertEqual(4, self.df.filter((self.df.key <= 10) & (self.df.value <= "2")).count())
        self.assertRaises(ValueError, lambda: (self.df.key <= 10) and (self.df.value <= "2"))
        self.assertEqual(14, self.df.filter((self.df.key <= 3) | (self.df.value < "2")).count())
        self.assertRaises(ValueError, lambda: self.df.key <= 3 or self.df.value < "2")
        self.assertEqual(99, self.df.filter(~(self.df.key == 1)).count())
        self.assertRaises(ValueError, lambda: not self.df.key == 1)

    def test_udf_with_callable(self):
        d = [Row(number=i, squared=i**2) for i in range(10)]
        rdd = self.sc.parallelize(d)
        data = self.spark.createDataFrame(rdd)

        class PlusFour:
            def __call__(self, col):
                if col is not None:
                    return col + 4

        call = PlusFour()
        pudf = UserDefinedFunction(call, LongType())
        res = data.select(pudf(data['number']).alias('plus_four'))
        self.assertEqual(res.agg({'plus_four': 'sum'}).collect()[0][0], 85)

    def test_udf_with_partial_function(self):
        d = [Row(number=i, squared=i**2) for i in range(10)]
        rdd = self.sc.parallelize(d)
        data = self.spark.createDataFrame(rdd)

        def some_func(col, param):
            if col is not None:
                return col + param

        pfunc = functools.partial(some_func, param=4)
        pudf = UserDefinedFunction(pfunc, LongType())
        res = data.select(pudf(data['number']).alias('plus_four'))
        self.assertEqual(res.agg({'plus_four': 'sum'}).collect()[0][0], 85)

    def test_udf(self):
        self.spark.catalog.registerFunction("twoArgs", lambda x, y: len(x) + y, IntegerType())
        [row] = self.spark.sql("SELECT twoArgs('test', 1)").collect()
        self.assertEqual(row[0], 5)

    def test_udf2(self):
        self.spark.catalog.registerFunction("strlen", lambda string: len(string), IntegerType())
        self.spark.createDataFrame(self.sc.parallelize([Row(a="test")]))\
            .createOrReplaceTempView("test")
        [res] = self.spark.sql("SELECT strlen(a) FROM test WHERE strlen(a) > 1").collect()
        self.assertEqual(4, res[0])

    def test_chained_udf(self):
        self.spark.catalog.registerFunction("double", lambda x: x + x, IntegerType())
        [row] = self.spark.sql("SELECT double(1)").collect()
        self.assertEqual(row[0], 2)
        [row] = self.spark.sql("SELECT double(double(1))").collect()
        self.assertEqual(row[0], 4)
        [row] = self.spark.sql("SELECT double(double(1) + 1)").collect()
        self.assertEqual(row[0], 6)

    def test_single_udf_with_repeated_argument(self):
        # regression test for SPARK-20685
        self.spark.catalog.registerFunction("add", lambda x, y: x + y, IntegerType())
        row = self.spark.sql("SELECT add(1, 1)").first()
        self.assertEqual(tuple(row), (2, ))

    def test_multiple_udfs(self):
        self.spark.catalog.registerFunction("double", lambda x: x * 2, IntegerType())
        [row] = self.spark.sql("SELECT double(1), double(2)").collect()
        self.assertEqual(tuple(row), (2, 4))
        [row] = self.spark.sql("SELECT double(double(1)), double(double(2) + 2)").collect()
        self.assertEqual(tuple(row), (4, 12))
        self.spark.catalog.registerFunction("add", lambda x, y: x + y, IntegerType())
        [row] = self.spark.sql("SELECT double(add(1, 2)), add(double(2), 1)").collect()
        self.assertEqual(tuple(row), (6, 5))

    def test_udf_in_filter_on_top_of_outer_join(self):
        from pyspark.sql.functions import udf
        left = self.spark.createDataFrame([Row(a=1)])
        right = self.spark.createDataFrame([Row(a=1)])
        df = left.join(right, on='a', how='left_outer')
        df = df.withColumn('b', udf(lambda x: 'x')(df.a))
        self.assertEqual(df.filter('b = "x"').collect(), [Row(a=1, b='x')])

    def test_udf_in_filter_on_top_of_join(self):
        # regression test for SPARK-18589
        from pyspark.sql.functions import udf
        left = self.spark.createDataFrame([Row(a=1)])
        right = self.spark.createDataFrame([Row(b=1)])
        f = udf(lambda a, b: a == b, BooleanType())
        df = left.crossJoin(right).filter(f("a", "b"))
        self.assertEqual(df.collect(), [Row(a=1, b=1)])

    def test_udf_without_arguments(self):
        self.spark.catalog.registerFunction("foo", lambda: "bar")
        [row] = self.spark.sql("SELECT foo()").collect()
        self.assertEqual(row[0], "bar")

    def test_udf_with_array_type(self):
        d = [Row(l=list(range(3)), d={"key": list(range(5))})]
        rdd = self.sc.parallelize(d)
        self.spark.createDataFrame(rdd).createOrReplaceTempView("test")
        self.spark.catalog.registerFunction("copylist", lambda l: list(l), ArrayType(IntegerType()))
        self.spark.catalog.registerFunction("maplen", lambda d: len(d), IntegerType())
        [(l1, l2)] = self.spark.sql("select copylist(l), maplen(d) from test").collect()
        self.assertEqual(list(range(3)), l1)
        self.assertEqual(1, l2)

    def test_broadcast_in_udf(self):
        bar = {"a": "aa", "b": "bb", "c": "abc"}
        foo = self.sc.broadcast(bar)
        self.spark.catalog.registerFunction("MYUDF", lambda x: foo.value[x] if x else '')
        [res] = self.spark.sql("SELECT MYUDF('c')").collect()
        self.assertEqual("abc", res[0])
        [res] = self.spark.sql("SELECT MYUDF('')").collect()
        self.assertEqual("", res[0])

    def test_udf_with_filter_function(self):
        df = self.spark.createDataFrame([(1, "1"), (2, "2"), (1, "2"), (1, "2")], ["key", "value"])
        from pyspark.sql.functions import udf, col
        from pyspark.sql.types import BooleanType

        my_filter = udf(lambda a: a < 2, BooleanType())
        sel = df.select(col("key"), col("value")).filter((my_filter(col("key"))) & (df.value < "2"))
        self.assertEqual(sel.collect(), [Row(key=1, value='1')])

    def test_udf_with_aggregate_function(self):
        df = self.spark.createDataFrame([(1, "1"), (2, "2"), (1, "2"), (1, "2")], ["key", "value"])
        from pyspark.sql.functions import udf, col, sum
        from pyspark.sql.types import BooleanType

        my_filter = udf(lambda a: a == 1, BooleanType())
        sel = df.select(col("key")).distinct().filter(my_filter(col("key")))
        self.assertEqual(sel.collect(), [Row(key=1)])

        my_copy = udf(lambda x: x, IntegerType())
        my_add = udf(lambda a, b: int(a + b), IntegerType())
        my_strlen = udf(lambda x: len(x), IntegerType())
        sel = df.groupBy(my_copy(col("key")).alias("k"))\
            .agg(sum(my_strlen(col("value"))).alias("s"))\
            .select(my_add(col("k"), col("s")).alias("t"))
        self.assertEqual(sel.collect(), [Row(t=4), Row(t=3)])

    def test_udf_in_generate(self):
        from pyspark.sql.functions import udf, explode
        df = self.spark.range(5)
        f = udf(lambda x: list(range(x)), ArrayType(LongType()))
        row = df.select(explode(f(*df))).groupBy().sum().first()
        self.assertEqual(row[0], 10)

        df = self.spark.range(3)
        res = df.select("id", explode(f(df.id))).collect()
        self.assertEqual(res[0][0], 1)
        self.assertEqual(res[0][1], 0)
        self.assertEqual(res[1][0], 2)
        self.assertEqual(res[1][1], 0)
        self.assertEqual(res[2][0], 2)
        self.assertEqual(res[2][1], 1)

        range_udf = udf(lambda value: list(range(value - 1, value + 1)), ArrayType(IntegerType()))
        res = df.select("id", explode(range_udf(df.id))).collect()
        self.assertEqual(res[0][0], 0)
        self.assertEqual(res[0][1], -1)
        self.assertEqual(res[1][0], 0)
        self.assertEqual(res[1][1], 0)
        self.assertEqual(res[2][0], 1)
        self.assertEqual(res[2][1], 0)
        self.assertEqual(res[3][0], 1)
        self.assertEqual(res[3][1], 1)

    def test_udf_with_order_by_and_limit(self):
        from pyspark.sql.functions import udf
        my_copy = udf(lambda x: x, IntegerType())
        df = self.spark.range(10).orderBy("id")
        res = df.select(df.id, my_copy(df.id).alias("copy")).limit(1)
        res.explain(True)
        self.assertEqual(res.collect(), [Row(id=0, copy=0)])

    def test_udf_registration_returns_udf(self):
        df = self.spark.range(10)
        add_three = self.spark.udf.register("add_three", lambda x: x + 3, IntegerType())

        self.assertListEqual(
            df.selectExpr("add_three(id) AS plus_three").collect(),
            df.select(add_three("id").alias("plus_three")).collect()
        )

    def test_non_existed_udf(self):
        spark = self.spark
        self.assertRaisesRegexp(AnalysisException, "Can not load class non_existed_udf",
                                lambda: spark.udf.registerJavaFunction("udf1", "non_existed_udf"))

    def test_non_existed_udaf(self):
        spark = self.spark
        self.assertRaisesRegexp(AnalysisException, "Can not load class non_existed_udaf",
                                lambda: spark.udf.registerJavaUDAF("udaf1", "non_existed_udaf"))

    def test_multiLine_json(self):
        people1 = self.spark.read.json("python/test_support/sql/people.json")
        people_array = self.spark.read.json("python/test_support/sql/people_array.json",
                                            multiLine=True)
        self.assertEqual(people1.collect(), people_array.collect())

    def test_multiline_csv(self):
        ages_newlines = self.spark.read.csv(
            "python/test_support/sql/ages_newlines.csv", multiLine=True)
        expected = [Row(_c0=u'Joe', _c1=u'20', _c2=u'Hi,\nI am Jeo'),
                    Row(_c0=u'Tom', _c1=u'30', _c2=u'My name is Tom'),
                    Row(_c0=u'Hyukjin', _c1=u'25', _c2=u'I am Hyukjin\n\nI love Spark!')]
        self.assertEqual(ages_newlines.collect(), expected)

    def test_ignorewhitespace_csv(self):
        tmpPath = tempfile.mkdtemp()
        shutil.rmtree(tmpPath)
        self.spark.createDataFrame([[" a", "b  ", " c "]]).write.csv(
            tmpPath,
            ignoreLeadingWhiteSpace=False,
            ignoreTrailingWhiteSpace=False)

        expected = [Row(value=u' a,b  , c ')]
        readback = self.spark.read.text(tmpPath)
        self.assertEqual(readback.collect(), expected)
        shutil.rmtree(tmpPath)

    def test_read_multiple_orc_file(self):
        df = self.spark.read.orc(["python/test_support/sql/orc_partitioned/b=0/c=0",
                                  "python/test_support/sql/orc_partitioned/b=1/c=1"])
        self.assertEqual(2, df.count())

    def test_udf_with_input_file_name(self):
        from pyspark.sql.functions import udf, input_file_name
        from pyspark.sql.types import StringType
        sourceFile = udf(lambda path: path, StringType())
        filePath = "python/test_support/sql/people1.json"
        row = self.spark.read.json(filePath).select(sourceFile(input_file_name())).first()
        self.assertTrue(row[0].find("people1.json") != -1)

    def test_udf_with_input_file_name_for_hadooprdd(self):
        from pyspark.sql.functions import udf, input_file_name
        from pyspark.sql.types import StringType

        def filename(path):
            return path

        sameText = udf(filename, StringType())

        rdd = self.sc.textFile('python/test_support/sql/people.json')
        df = self.spark.read.json(rdd).select(input_file_name().alias('file'))
        row = df.select(sameText(df['file'])).first()
        self.assertTrue(row[0].find("people.json") != -1)

        rdd2 = self.sc.newAPIHadoopFile(
            'python/test_support/sql/people.json',
            'org.apache.hadoop.mapreduce.lib.input.TextInputFormat',
            'org.apache.hadoop.io.LongWritable',
            'org.apache.hadoop.io.Text')

        df2 = self.spark.read.json(rdd2).select(input_file_name().alias('file'))
        row2 = df2.select(sameText(df2['file'])).first()
        self.assertTrue(row2[0].find("people.json") != -1)

    def test_udf_defers_judf_initalization(self):
        # This is separate of  UDFInitializationTests
        # to avoid context initialization
        # when udf is called

        from pyspark.sql.functions import UserDefinedFunction

        f = UserDefinedFunction(lambda x: x, StringType())

        self.assertIsNone(
            f._judf_placeholder,
            "judf should not be initialized before the first call."
        )

        self.assertIsInstance(f("foo"), Column, "UDF call should return a Column.")

        self.assertIsNotNone(
            f._judf_placeholder,
            "judf should be initialized after UDF has been called."
        )

    def test_udf_with_string_return_type(self):
        from pyspark.sql.functions import UserDefinedFunction

        add_one = UserDefinedFunction(lambda x: x + 1, "integer")
        make_pair = UserDefinedFunction(lambda x: (-x, x), "struct<x:integer,y:integer>")
        make_array = UserDefinedFunction(
            lambda x: [float(x) for x in range(x, x + 3)], "array<double>")

        expected = (2, Row(x=-1, y=1), [1.0, 2.0, 3.0])
        actual = (self.spark.range(1, 2).toDF("x")
                  .select(add_one("x"), make_pair("x"), make_array("x"))
                  .first())

        self.assertTupleEqual(expected, actual)

    def test_udf_shouldnt_accept_noncallable_object(self):
        from pyspark.sql.functions import UserDefinedFunction
        from pyspark.sql.types import StringType

        non_callable = None
        self.assertRaises(TypeError, UserDefinedFunction, non_callable, StringType())

    def test_udf_with_decorator(self):
        from pyspark.sql.functions import lit, udf
        from pyspark.sql.types import IntegerType, DoubleType

        @udf(IntegerType())
        def add_one(x):
            if x is not None:
                return x + 1

        @udf(returnType=DoubleType())
        def add_two(x):
            if x is not None:
                return float(x + 2)

        @udf
        def to_upper(x):
            if x is not None:
                return x.upper()

        @udf()
        def to_lower(x):
            if x is not None:
                return x.lower()

        @udf
        def substr(x, start, end):
            if x is not None:
                return x[start:end]

        @udf("long")
        def trunc(x):
            return int(x)

        @udf(returnType="double")
        def as_double(x):
            return float(x)

        df = (
            self.spark
                .createDataFrame(
                    [(1, "Foo", "foobar", 3.0)], ("one", "Foo", "foobar", "float"))
                .select(
                    add_one("one"), add_two("one"),
                    to_upper("Foo"), to_lower("Foo"),
                    substr("foobar", lit(0), lit(3)),
                    trunc("float"), as_double("one")))

        self.assertListEqual(
            [tpe for _, tpe in df.dtypes],
            ["int", "double", "string", "string", "string", "bigint", "double"]
        )

        self.assertListEqual(
            list(df.first()),
            [2, 3.0, "FOO", "foo", "foo", 3, 1.0]
        )

    def test_udf_wrapper(self):
        from pyspark.sql.functions import udf
        from pyspark.sql.types import IntegerType

        def f(x):
            """Identity"""
            return x

        return_type = IntegerType()
        f_ = udf(f, return_type)

        self.assertTrue(f.__doc__ in f_.__doc__)
        self.assertEqual(f, f_.func)
        self.assertEqual(return_type, f_.returnType)

        class F(object):
            """Identity"""
            def __call__(self, x):
                return x

        f = F()
        return_type = IntegerType()
        f_ = udf(f, return_type)

        self.assertTrue(f.__doc__ in f_.__doc__)
        self.assertEqual(f, f_.func)
        self.assertEqual(return_type, f_.returnType)

        f = functools.partial(f, x=1)
        return_type = IntegerType()
        f_ = udf(f, return_type)

        self.assertTrue(f.__doc__ in f_.__doc__)
        self.assertEqual(f, f_.func)
        self.assertEqual(return_type, f_.returnType)

    def test_validate_column_types(self):
        from pyspark.sql.functions import udf, to_json
        from pyspark.sql.column import _to_java_column

        self.assertTrue("Column" in _to_java_column("a").getClass().toString())
        self.assertTrue("Column" in _to_java_column(u"a").getClass().toString())
        self.assertTrue("Column" in _to_java_column(self.spark.range(1).id).getClass().toString())

        self.assertRaisesRegexp(
            TypeError,
            "Invalid argument, not a string or column",
            lambda: _to_java_column(1))

        class A():
            pass

        self.assertRaises(TypeError, lambda: _to_java_column(A()))
        self.assertRaises(TypeError, lambda: _to_java_column([]))

        self.assertRaisesRegexp(
            TypeError,
            "Invalid argument, not a string or column",
            lambda: udf(lambda x: x)(None))
        self.assertRaises(TypeError, lambda: to_json(1))

    def test_basic_functions(self):
        rdd = self.sc.parallelize(['{"foo":"bar"}', '{"foo":"baz"}'])
        df = self.spark.read.json(rdd)
        df.count()
        df.collect()
        df.schema

        # cache and checkpoint
        self.assertFalse(df.is_cached)
        df.persist()
        df.unpersist(True)
        df.cache()
        self.assertTrue(df.is_cached)
        self.assertEqual(2, df.count())

        df.createOrReplaceTempView("temp")
        df = self.spark.sql("select foo from temp")
        df.count()
        df.collect()

    def test_apply_schema_to_row(self):
        df = self.spark.read.json(self.sc.parallelize(["""{"a":2}"""]))
        df2 = self.spark.createDataFrame(df.rdd.map(lambda x: x), df.schema)
        self.assertEqual(df.collect(), df2.collect())

        rdd = self.sc.parallelize(range(10)).map(lambda x: Row(a=x))
        df3 = self.spark.createDataFrame(rdd, df.schema)
        self.assertEqual(10, df3.count())

    def test_infer_schema_to_local(self):
        input = [{"a": 1}, {"b": "coffee"}]
        rdd = self.sc.parallelize(input)
        df = self.spark.createDataFrame(input)
        df2 = self.spark.createDataFrame(rdd, samplingRatio=1.0)
        self.assertEqual(df.schema, df2.schema)

        rdd = self.sc.parallelize(range(10)).map(lambda x: Row(a=x, b=None))
        df3 = self.spark.createDataFrame(rdd, df.schema)
        self.assertEqual(10, df3.count())

    def test_apply_schema_to_dict_and_rows(self):
        schema = StructType().add("b", StringType()).add("a", IntegerType())
        input = [{"a": 1}, {"b": "coffee"}]
        rdd = self.sc.parallelize(input)
        for verify in [False, True]:
            df = self.spark.createDataFrame(input, schema, verifySchema=verify)
            df2 = self.spark.createDataFrame(rdd, schema, verifySchema=verify)
            self.assertEqual(df.schema, df2.schema)

            rdd = self.sc.parallelize(range(10)).map(lambda x: Row(a=x, b=None))
            df3 = self.spark.createDataFrame(rdd, schema, verifySchema=verify)
            self.assertEqual(10, df3.count())
            input = [Row(a=x, b=str(x)) for x in range(10)]
            df4 = self.spark.createDataFrame(input, schema, verifySchema=verify)
            self.assertEqual(10, df4.count())

    def test_create_dataframe_schema_mismatch(self):
        input = [Row(a=1)]
        rdd = self.sc.parallelize(range(3)).map(lambda i: Row(a=i))
        schema = StructType([StructField("a", IntegerType()), StructField("b", StringType())])
        df = self.spark.createDataFrame(rdd, schema)
        self.assertRaises(Exception, lambda: df.show())

    def test_serialize_nested_array_and_map(self):
        d = [Row(l=[Row(a=1, b='s')], d={"key": Row(c=1.0, d="2")})]
        rdd = self.sc.parallelize(d)
        df = self.spark.createDataFrame(rdd)
        row = df.head()
        self.assertEqual(1, len(row.l))
        self.assertEqual(1, row.l[0].a)
        self.assertEqual("2", row.d["key"].d)

        l = df.rdd.map(lambda x: x.l).first()
        self.assertEqual(1, len(l))
        self.assertEqual('s', l[0].b)

        d = df.rdd.map(lambda x: x.d).first()
        self.assertEqual(1, len(d))
        self.assertEqual(1.0, d["key"].c)

        row = df.rdd.map(lambda x: x.d["key"]).first()
        self.assertEqual(1.0, row.c)
        self.assertEqual("2", row.d)

    def test_infer_schema(self):
        d = [Row(l=[], d={}, s=None),
             Row(l=[Row(a=1, b='s')], d={"key": Row(c=1.0, d="2")}, s="")]
        rdd = self.sc.parallelize(d)
        df = self.spark.createDataFrame(rdd)
        self.assertEqual([], df.rdd.map(lambda r: r.l).first())
        self.assertEqual([None, ""], df.rdd.map(lambda r: r.s).collect())
        df.createOrReplaceTempView("test")
        result = self.spark.sql("SELECT l[0].a from test where d['key'].d = '2'")
        self.assertEqual(1, result.head()[0])

        df2 = self.spark.createDataFrame(rdd, samplingRatio=1.0)
        self.assertEqual(df.schema, df2.schema)
        self.assertEqual({}, df2.rdd.map(lambda r: r.d).first())
        self.assertEqual([None, ""], df2.rdd.map(lambda r: r.s).collect())
        df2.createOrReplaceTempView("test2")
        result = self.spark.sql("SELECT l[0].a from test2 where d['key'].d = '2'")
        self.assertEqual(1, result.head()[0])

    def test_infer_nested_schema(self):
        NestedRow = Row("f1", "f2")
        nestedRdd1 = self.sc.parallelize([NestedRow([1, 2], {"row1": 1.0}),
                                          NestedRow([2, 3], {"row2": 2.0})])
        df = self.spark.createDataFrame(nestedRdd1)
        self.assertEqual(Row(f1=[1, 2], f2={u'row1': 1.0}), df.collect()[0])

        nestedRdd2 = self.sc.parallelize([NestedRow([[1, 2], [2, 3]], [1, 2]),
                                          NestedRow([[2, 3], [3, 4]], [2, 3])])
        df = self.spark.createDataFrame(nestedRdd2)
        self.assertEqual(Row(f1=[[1, 2], [2, 3]], f2=[1, 2]), df.collect()[0])

        from collections import namedtuple
        CustomRow = namedtuple('CustomRow', 'field1 field2')
        rdd = self.sc.parallelize([CustomRow(field1=1, field2="row1"),
                                   CustomRow(field1=2, field2="row2"),
                                   CustomRow(field1=3, field2="row3")])
        df = self.spark.createDataFrame(rdd)
        self.assertEqual(Row(field1=1, field2=u'row1'), df.first())

    def test_create_dataframe_from_objects(self):
        data = [MyObject(1, "1"), MyObject(2, "2")]
        df = self.spark.createDataFrame(data)
        self.assertEqual(df.dtypes, [("key", "bigint"), ("value", "string")])
        self.assertEqual(df.first(), Row(key=1, value="1"))

    def test_select_null_literal(self):
        df = self.spark.sql("select null as col")
        self.assertEqual(Row(col=None), df.first())

    def test_apply_schema(self):
        from datetime import date, datetime
        rdd = self.sc.parallelize([(127, -128, -32768, 32767, 2147483647, 1.0,
                                    date(2010, 1, 1), datetime(2010, 1, 1, 1, 1, 1),
                                    {"a": 1}, (2,), [1, 2, 3], None)])
        schema = StructType([
            StructField("byte1", ByteType(), False),
            StructField("byte2", ByteType(), False),
            StructField("short1", ShortType(), False),
            StructField("short2", ShortType(), False),
            StructField("int1", IntegerType(), False),
            StructField("float1", FloatType(), False),
            StructField("date1", DateType(), False),
            StructField("time1", TimestampType(), False),
            StructField("map1", MapType(StringType(), IntegerType(), False), False),
            StructField("struct1", StructType([StructField("b", ShortType(), False)]), False),
            StructField("list1", ArrayType(ByteType(), False), False),
            StructField("null1", DoubleType(), True)])
        df = self.spark.createDataFrame(rdd, schema)
        results = df.rdd.map(lambda x: (x.byte1, x.byte2, x.short1, x.short2, x.int1, x.float1,
                             x.date1, x.time1, x.map1["a"], x.struct1.b, x.list1, x.null1))
        r = (127, -128, -32768, 32767, 2147483647, 1.0, date(2010, 1, 1),
             datetime(2010, 1, 1, 1, 1, 1), 1, 2, [1, 2, 3], None)
        self.assertEqual(r, results.first())

        df.createOrReplaceTempView("table2")
        r = self.spark.sql("SELECT byte1 - 1 AS byte1, byte2 + 1 AS byte2, " +
                           "short1 + 1 AS short1, short2 - 1 AS short2, int1 - 1 AS int1, " +
                           "float1 + 1.5 as float1 FROM table2").first()

        self.assertEqual((126, -127, -32767, 32766, 2147483646, 2.5), tuple(r))

    def test_struct_in_map(self):
        d = [Row(m={Row(i=1): Row(s="")})]
        df = self.sc.parallelize(d).toDF()
        k, v = list(df.head().m.items())[0]
        self.assertEqual(1, k.i)
        self.assertEqual("", v.s)

    def test_convert_row_to_dict(self):
        row = Row(l=[Row(a=1, b='s')], d={"key": Row(c=1.0, d="2")})
        self.assertEqual(1, row.asDict()['l'][0].a)
        df = self.sc.parallelize([row]).toDF()
        df.createOrReplaceTempView("test")
        row = self.spark.sql("select l, d from test").head()
        self.assertEqual(1, row.asDict()["l"][0].a)
        self.assertEqual(1.0, row.asDict()['d']['key'].c)

    def test_udt(self):
        from pyspark.sql.types import _parse_datatype_json_string, _infer_type, _make_type_verifier
        from pyspark.sql.tests import ExamplePointUDT, ExamplePoint

        def check_datatype(datatype):
            pickled = pickle.loads(pickle.dumps(datatype))
            assert datatype == pickled
            scala_datatype = self.spark._jsparkSession.parseDataType(datatype.json())
            python_datatype = _parse_datatype_json_string(scala_datatype.json())
            assert datatype == python_datatype

        check_datatype(ExamplePointUDT())
        structtype_with_udt = StructType([StructField("label", DoubleType(), False),
                                          StructField("point", ExamplePointUDT(), False)])
        check_datatype(structtype_with_udt)
        p = ExamplePoint(1.0, 2.0)
        self.assertEqual(_infer_type(p), ExamplePointUDT())
        _make_type_verifier(ExamplePointUDT())(ExamplePoint(1.0, 2.0))
        self.assertRaises(ValueError, lambda: _make_type_verifier(ExamplePointUDT())([1.0, 2.0]))

        check_datatype(PythonOnlyUDT())
        structtype_with_udt = StructType([StructField("label", DoubleType(), False),
                                          StructField("point", PythonOnlyUDT(), False)])
        check_datatype(structtype_with_udt)
        p = PythonOnlyPoint(1.0, 2.0)
        self.assertEqual(_infer_type(p), PythonOnlyUDT())
        _make_type_verifier(PythonOnlyUDT())(PythonOnlyPoint(1.0, 2.0))
        self.assertRaises(
            ValueError,
            lambda: _make_type_verifier(PythonOnlyUDT())([1.0, 2.0]))

    def test_simple_udt_in_df(self):
        schema = StructType().add("key", LongType()).add("val", PythonOnlyUDT())
        df = self.spark.createDataFrame(
            [(i % 3, PythonOnlyPoint(float(i), float(i))) for i in range(10)],
            schema=schema)
        df.show()

    def test_nested_udt_in_df(self):
        schema = StructType().add("key", LongType()).add("val", ArrayType(PythonOnlyUDT()))
        df = self.spark.createDataFrame(
            [(i % 3, [PythonOnlyPoint(float(i), float(i))]) for i in range(10)],
            schema=schema)
        df.collect()

        schema = StructType().add("key", LongType()).add("val",
                                                         MapType(LongType(), PythonOnlyUDT()))
        df = self.spark.createDataFrame(
            [(i % 3, {i % 3: PythonOnlyPoint(float(i + 1), float(i + 1))}) for i in range(10)],
            schema=schema)
        df.collect()

    def test_complex_nested_udt_in_df(self):
        from pyspark.sql.functions import udf

        schema = StructType().add("key", LongType()).add("val", PythonOnlyUDT())
        df = self.spark.createDataFrame(
            [(i % 3, PythonOnlyPoint(float(i), float(i))) for i in range(10)],
            schema=schema)
        df.collect()

        gd = df.groupby("key").agg({"val": "collect_list"})
        gd.collect()
        udf = udf(lambda k, v: [(k, v[0])], ArrayType(df.schema))
        gd.select(udf(*gd)).collect()

    def test_udt_with_none(self):
        df = self.spark.range(0, 10, 1, 1)

        def myudf(x):
            if x > 0:
                return PythonOnlyPoint(float(x), float(x))

        self.spark.catalog.registerFunction("udf", myudf, PythonOnlyUDT())
        rows = [r[0] for r in df.selectExpr("udf(id)").take(2)]
        self.assertEqual(rows, [None, PythonOnlyPoint(1, 1)])

    def test_infer_schema_with_udt(self):
        from pyspark.sql.tests import ExamplePoint, ExamplePointUDT
        row = Row(label=1.0, point=ExamplePoint(1.0, 2.0))
        df = self.spark.createDataFrame([row])
        schema = df.schema
        field = [f for f in schema.fields if f.name == "point"][0]
        self.assertEqual(type(field.dataType), ExamplePointUDT)
        df.createOrReplaceTempView("labeled_point")
        point = self.spark.sql("SELECT point FROM labeled_point").head().point
        self.assertEqual(point, ExamplePoint(1.0, 2.0))

        row = Row(label=1.0, point=PythonOnlyPoint(1.0, 2.0))
        df = self.spark.createDataFrame([row])
        schema = df.schema
        field = [f for f in schema.fields if f.name == "point"][0]
        self.assertEqual(type(field.dataType), PythonOnlyUDT)
        df.createOrReplaceTempView("labeled_point")
        point = self.spark.sql("SELECT point FROM labeled_point").head().point
        self.assertEqual(point, PythonOnlyPoint(1.0, 2.0))

    def test_apply_schema_with_udt(self):
        from pyspark.sql.tests import ExamplePoint, ExamplePointUDT
        row = (1.0, ExamplePoint(1.0, 2.0))
        schema = StructType([StructField("label", DoubleType(), False),
                             StructField("point", ExamplePointUDT(), False)])
        df = self.spark.createDataFrame([row], schema)
        point = df.head().point
        self.assertEqual(point, ExamplePoint(1.0, 2.0))

        row = (1.0, PythonOnlyPoint(1.0, 2.0))
        schema = StructType([StructField("label", DoubleType(), False),
                             StructField("point", PythonOnlyUDT(), False)])
        df = self.spark.createDataFrame([row], schema)
        point = df.head().point
        self.assertEqual(point, PythonOnlyPoint(1.0, 2.0))

    def test_udf_with_udt(self):
        from pyspark.sql.tests import ExamplePoint, ExamplePointUDT
        row = Row(label=1.0, point=ExamplePoint(1.0, 2.0))
        df = self.spark.createDataFrame([row])
        self.assertEqual(1.0, df.rdd.map(lambda r: r.point.x).first())
        udf = UserDefinedFunction(lambda p: p.y, DoubleType())
        self.assertEqual(2.0, df.select(udf(df.point)).first()[0])
        udf2 = UserDefinedFunction(lambda p: ExamplePoint(p.x + 1, p.y + 1), ExamplePointUDT())
        self.assertEqual(ExamplePoint(2.0, 3.0), df.select(udf2(df.point)).first()[0])

        row = Row(label=1.0, point=PythonOnlyPoint(1.0, 2.0))
        df = self.spark.createDataFrame([row])
        self.assertEqual(1.0, df.rdd.map(lambda r: r.point.x).first())
        udf = UserDefinedFunction(lambda p: p.y, DoubleType())
        self.assertEqual(2.0, df.select(udf(df.point)).first()[0])
        udf2 = UserDefinedFunction(lambda p: PythonOnlyPoint(p.x + 1, p.y + 1), PythonOnlyUDT())
        self.assertEqual(PythonOnlyPoint(2.0, 3.0), df.select(udf2(df.point)).first()[0])

    def test_parquet_with_udt(self):
        from pyspark.sql.tests import ExamplePoint, ExamplePointUDT
        row = Row(label=1.0, point=ExamplePoint(1.0, 2.0))
        df0 = self.spark.createDataFrame([row])
        output_dir = os.path.join(self.tempdir.name, "labeled_point")
        df0.write.parquet(output_dir)
        df1 = self.spark.read.parquet(output_dir)
        point = df1.head().point
        self.assertEqual(point, ExamplePoint(1.0, 2.0))

        row = Row(label=1.0, point=PythonOnlyPoint(1.0, 2.0))
        df0 = self.spark.createDataFrame([row])
        df0.write.parquet(output_dir, mode='overwrite')
        df1 = self.spark.read.parquet(output_dir)
        point = df1.head().point
        self.assertEqual(point, PythonOnlyPoint(1.0, 2.0))

    def test_union_with_udt(self):
        from pyspark.sql.tests import ExamplePoint, ExamplePointUDT
        row1 = (1.0, ExamplePoint(1.0, 2.0))
        row2 = (2.0, ExamplePoint(3.0, 4.0))
        schema = StructType([StructField("label", DoubleType(), False),
                             StructField("point", ExamplePointUDT(), False)])
        df1 = self.spark.createDataFrame([row1], schema)
        df2 = self.spark.createDataFrame([row2], schema)

        result = df1.union(df2).orderBy("label").collect()
        self.assertEqual(
            result,
            [
                Row(label=1.0, point=ExamplePoint(1.0, 2.0)),
                Row(label=2.0, point=ExamplePoint(3.0, 4.0))
            ]
        )

    def test_column_operators(self):
        ci = self.df.key
        cs = self.df.value
        c = ci == cs
        self.assertTrue(isinstance((- ci - 1 - 2) % 3 * 2.5 / 3.5, Column))
        rcc = (1 + ci), (1 - ci), (1 * ci), (1 / ci), (1 % ci), (1 ** ci), (ci ** 1)
        self.assertTrue(all(isinstance(c, Column) for c in rcc))
        cb = [ci == 5, ci != 0, ci > 3, ci < 4, ci >= 0, ci <= 7]
        self.assertTrue(all(isinstance(c, Column) for c in cb))
        cbool = (ci & ci), (ci | ci), (~ci)
        self.assertTrue(all(isinstance(c, Column) for c in cbool))
        css = cs.contains('a'), cs.like('a'), cs.rlike('a'), cs.asc(), cs.desc(),\
            cs.startswith('a'), cs.endswith('a'), ci.eqNullSafe(cs)
        self.assertTrue(all(isinstance(c, Column) for c in css))
        self.assertTrue(isinstance(ci.cast(LongType()), Column))
        self.assertRaisesRegexp(ValueError,
                                "Cannot apply 'in' operator against a column",
                                lambda: 1 in cs)

    def test_column_getitem(self):
        from pyspark.sql.functions import col

        self.assertIsInstance(col("foo")[1:3], Column)
        self.assertIsInstance(col("foo")[0], Column)
        self.assertIsInstance(col("foo")["bar"], Column)
        self.assertRaises(ValueError, lambda: col("foo")[0:10:2])

    def test_column_select(self):
        df = self.df
        self.assertEqual(self.testData, df.select("*").collect())
        self.assertEqual(self.testData, df.select(df.key, df.value).collect())
        self.assertEqual([Row(value='1')], df.where(df.key == 1).select(df.value).collect())

    def test_freqItems(self):
        vals = [Row(a=1, b=-2.0) if i % 2 == 0 else Row(a=i, b=i * 1.0) for i in range(100)]
        df = self.sc.parallelize(vals).toDF()
        items = df.stat.freqItems(("a", "b"), 0.4).collect()[0]
        self.assertTrue(1 in items[0])
        self.assertTrue(-2.0 in items[1])

    def test_aggregator(self):
        df = self.df
        g = df.groupBy()
        self.assertEqual([99, 100], sorted(g.agg({'key': 'max', 'value': 'count'}).collect()[0]))
        self.assertEqual([Row(**{"AVG(key#0)": 49.5})], g.mean().collect())

        from pyspark.sql import functions
        self.assertEqual((0, u'99'),
                         tuple(g.agg(functions.first(df.key), functions.last(df.value)).first()))
        self.assertTrue(95 < g.agg(functions.approxCountDistinct(df.key)).first()[0])
        self.assertEqual(100, g.agg(functions.countDistinct(df.value)).first()[0])

    def test_first_last_ignorenulls(self):
        from pyspark.sql import functions
        df = self.spark.range(0, 100)
        df2 = df.select(functions.when(df.id % 3 == 0, None).otherwise(df.id).alias("id"))
        df3 = df2.select(functions.first(df2.id, False).alias('a'),
                         functions.first(df2.id, True).alias('b'),
                         functions.last(df2.id, False).alias('c'),
                         functions.last(df2.id, True).alias('d'))
        self.assertEqual([Row(a=None, b=1, c=None, d=98)], df3.collect())

    def test_approxQuantile(self):
        df = self.sc.parallelize([Row(a=i, b=i+10) for i in range(10)]).toDF()
        for f in ["a", u"a"]:
            aq = df.stat.approxQuantile(f, [0.1, 0.5, 0.9], 0.1)
            self.assertTrue(isinstance(aq, list))
            self.assertEqual(len(aq), 3)
        self.assertTrue(all(isinstance(q, float) for q in aq))
        aqs = df.stat.approxQuantile(["a", u"b"], [0.1, 0.5, 0.9], 0.1)
        self.assertTrue(isinstance(aqs, list))
        self.assertEqual(len(aqs), 2)
        self.assertTrue(isinstance(aqs[0], list))
        self.assertEqual(len(aqs[0]), 3)
        self.assertTrue(all(isinstance(q, float) for q in aqs[0]))
        self.assertTrue(isinstance(aqs[1], list))
        self.assertEqual(len(aqs[1]), 3)
        self.assertTrue(all(isinstance(q, float) for q in aqs[1]))
        aqt = df.stat.approxQuantile((u"a", "b"), [0.1, 0.5, 0.9], 0.1)
        self.assertTrue(isinstance(aqt, list))
        self.assertEqual(len(aqt), 2)
        self.assertTrue(isinstance(aqt[0], list))
        self.assertEqual(len(aqt[0]), 3)
        self.assertTrue(all(isinstance(q, float) for q in aqt[0]))
        self.assertTrue(isinstance(aqt[1], list))
        self.assertEqual(len(aqt[1]), 3)
        self.assertTrue(all(isinstance(q, float) for q in aqt[1]))
        self.assertRaises(ValueError, lambda: df.stat.approxQuantile(123, [0.1, 0.9], 0.1))
        self.assertRaises(ValueError, lambda: df.stat.approxQuantile(("a", 123), [0.1, 0.9], 0.1))
        self.assertRaises(ValueError, lambda: df.stat.approxQuantile(["a", 123], [0.1, 0.9], 0.1))

    def test_corr(self):
        import math
        df = self.sc.parallelize([Row(a=i, b=math.sqrt(i)) for i in range(10)]).toDF()
        corr = df.stat.corr(u"a", "b")
        self.assertTrue(abs(corr - 0.95734012) < 1e-6)

    def test_sampleby(self):
        df = self.sc.parallelize([Row(a=i, b=(i % 3)) for i in range(10)]).toDF()
        sampled = df.stat.sampleBy(u"b", fractions={0: 0.5, 1: 0.5}, seed=0)
        self.assertTrue(sampled.count() == 3)

    def test_cov(self):
        df = self.sc.parallelize([Row(a=i, b=2 * i) for i in range(10)]).toDF()
        cov = df.stat.cov(u"a", "b")
        self.assertTrue(abs(cov - 55.0 / 3) < 1e-6)

    def test_crosstab(self):
        df = self.sc.parallelize([Row(a=i % 3, b=i % 2) for i in range(1, 7)]).toDF()
        ct = df.stat.crosstab(u"a", "b").collect()
        ct = sorted(ct, key=lambda x: x[0])
        for i, row in enumerate(ct):
            self.assertEqual(row[0], str(i))
            self.assertTrue(row[1], 1)
            self.assertTrue(row[2], 1)

    def test_math_functions(self):
        df = self.sc.parallelize([Row(a=i, b=2 * i) for i in range(10)]).toDF()
        from pyspark.sql import functions
        import math

        def get_values(l):
            return [j[0] for j in l]

        def assert_close(a, b):
            c = get_values(b)
            diff = [abs(v - c[k]) < 1e-6 for k, v in enumerate(a)]
            return sum(diff) == len(a)
        assert_close([math.cos(i) for i in range(10)],
                     df.select(functions.cos(df.a)).collect())
        assert_close([math.cos(i) for i in range(10)],
                     df.select(functions.cos("a")).collect())
        assert_close([math.sin(i) for i in range(10)],
                     df.select(functions.sin(df.a)).collect())
        assert_close([math.sin(i) for i in range(10)],
                     df.select(functions.sin(df['a'])).collect())
        assert_close([math.pow(i, 2 * i) for i in range(10)],
                     df.select(functions.pow(df.a, df.b)).collect())
        assert_close([math.pow(i, 2) for i in range(10)],
                     df.select(functions.pow(df.a, 2)).collect())
        assert_close([math.pow(i, 2) for i in range(10)],
                     df.select(functions.pow(df.a, 2.0)).collect())
        assert_close([math.hypot(i, 2 * i) for i in range(10)],
                     df.select(functions.hypot(df.a, df.b)).collect())

    def test_rand_functions(self):
        df = self.df
        from pyspark.sql import functions
        rnd = df.select('key', functions.rand()).collect()
        for row in rnd:
            assert row[1] >= 0.0 and row[1] <= 1.0, "got: %s" % row[1]
        rndn = df.select('key', functions.randn(5)).collect()
        for row in rndn:
            assert row[1] >= -4.0 and row[1] <= 4.0, "got: %s" % row[1]

        # If the specified seed is 0, we should use it.
        # https://issues.apache.org/jira/browse/SPARK-9691
        rnd1 = df.select('key', functions.rand(0)).collect()
        rnd2 = df.select('key', functions.rand(0)).collect()
        self.assertEqual(sorted(rnd1), sorted(rnd2))

        rndn1 = df.select('key', functions.randn(0)).collect()
        rndn2 = df.select('key', functions.randn(0)).collect()
        self.assertEqual(sorted(rndn1), sorted(rndn2))

    def test_string_functions(self):
        from pyspark.sql.functions import col, lit
        df = self.spark.createDataFrame([['nick']], schema=['name'])
        self.assertRaisesRegexp(
            TypeError,
            "must be the same type",
            lambda: df.select(col('name').substr(0, lit(1))))
        if sys.version_info.major == 2:
            self.assertRaises(
                TypeError,
                lambda: df.select(col('name').substr(long(0), long(1))))

    def test_array_contains_function(self):
        from pyspark.sql.functions import array_contains

        df = self.spark.createDataFrame([(["1", "2", "3"],), ([],)], ['data'])
        actual = df.select(array_contains(df.data, 1).alias('b')).collect()
        # The value argument can be implicitly castable to the element's type of the array.
        self.assertEqual([Row(b=True), Row(b=False)], actual)

    def test_between_function(self):
        df = self.sc.parallelize([
            Row(a=1, b=2, c=3),
            Row(a=2, b=1, c=3),
            Row(a=4, b=1, c=4)]).toDF()
        self.assertEqual([Row(a=2, b=1, c=3), Row(a=4, b=1, c=4)],
                         df.filter(df.a.between(df.b, df.c)).collect())

    def test_struct_type(self):
        from pyspark.sql.types import StructType, StringType, StructField
        struct1 = StructType().add("f1", StringType(), True).add("f2", StringType(), True, None)
        struct2 = StructType([StructField("f1", StringType(), True),
                              StructField("f2", StringType(), True, None)])
        self.assertEqual(struct1.fieldNames(), struct2.names)
        self.assertEqual(struct1, struct2)

        struct1 = StructType().add("f1", StringType(), True).add("f2", StringType(), True, None)
        struct2 = StructType([StructField("f1", StringType(), True)])
        self.assertNotEqual(struct1.fieldNames(), struct2.names)
        self.assertNotEqual(struct1, struct2)

        struct1 = (StructType().add(StructField("f1", StringType(), True))
                   .add(StructField("f2", StringType(), True, None)))
        struct2 = StructType([StructField("f1", StringType(), True),
                              StructField("f2", StringType(), True, None)])
        self.assertEqual(struct1.fieldNames(), struct2.names)
        self.assertEqual(struct1, struct2)

        struct1 = (StructType().add(StructField("f1", StringType(), True))
                   .add(StructField("f2", StringType(), True, None)))
        struct2 = StructType([StructField("f1", StringType(), True)])
        self.assertNotEqual(struct1.fieldNames(), struct2.names)
        self.assertNotEqual(struct1, struct2)

        # Catch exception raised during improper construction
        self.assertRaises(ValueError, lambda: StructType().add("name"))

        struct1 = StructType().add("f1", StringType(), True).add("f2", StringType(), True, None)
        for field in struct1:
            self.assertIsInstance(field, StructField)

        struct1 = StructType().add("f1", StringType(), True).add("f2", StringType(), True, None)
        self.assertEqual(len(struct1), 2)

        struct1 = StructType().add("f1", StringType(), True).add("f2", StringType(), True, None)
        self.assertIs(struct1["f1"], struct1.fields[0])
        self.assertIs(struct1[0], struct1.fields[0])
        self.assertEqual(struct1[0:1], StructType(struct1.fields[0:1]))
        self.assertRaises(KeyError, lambda: struct1["f9"])
        self.assertRaises(IndexError, lambda: struct1[9])
        self.assertRaises(TypeError, lambda: struct1[9.9])

    def test_parse_datatype_string(self):
        from pyspark.sql.types import _all_atomic_types, _parse_datatype_string
        for k, t in _all_atomic_types.items():
            if t != NullType:
                self.assertEqual(t(), _parse_datatype_string(k))
        self.assertEqual(IntegerType(), _parse_datatype_string("int"))
        self.assertEqual(DecimalType(1, 1), _parse_datatype_string("decimal(1  ,1)"))
        self.assertEqual(DecimalType(10, 1), _parse_datatype_string("decimal( 10,1 )"))
        self.assertEqual(DecimalType(11, 1), _parse_datatype_string("decimal(11,1)"))
        self.assertEqual(
            ArrayType(IntegerType()),
            _parse_datatype_string("array<int >"))
        self.assertEqual(
            MapType(IntegerType(), DoubleType()),
            _parse_datatype_string("map< int, double  >"))
        self.assertEqual(
            StructType([StructField("a", IntegerType()), StructField("c", DoubleType())]),
            _parse_datatype_string("struct<a:int, c:double >"))
        self.assertEqual(
            StructType([StructField("a", IntegerType()), StructField("c", DoubleType())]),
            _parse_datatype_string("a:int, c:double"))
        self.assertEqual(
            StructType([StructField("a", IntegerType()), StructField("c", DoubleType())]),
            _parse_datatype_string("a INT, c DOUBLE"))

    def test_metadata_null(self):
        from pyspark.sql.types import StructType, StringType, StructField
        schema = StructType([StructField("f1", StringType(), True, None),
                             StructField("f2", StringType(), True, {'a': None})])
        rdd = self.sc.parallelize([["a", "b"], ["c", "d"]])
        self.spark.createDataFrame(rdd, schema)

    def test_save_and_load(self):
        df = self.df
        tmpPath = tempfile.mkdtemp()
        shutil.rmtree(tmpPath)
        df.write.json(tmpPath)
        actual = self.spark.read.json(tmpPath)
        self.assertEqual(sorted(df.collect()), sorted(actual.collect()))

        schema = StructType([StructField("value", StringType(), True)])
        actual = self.spark.read.json(tmpPath, schema)
        self.assertEqual(sorted(df.select("value").collect()), sorted(actual.collect()))

        df.write.json(tmpPath, "overwrite")
        actual = self.spark.read.json(tmpPath)
        self.assertEqual(sorted(df.collect()), sorted(actual.collect()))

        df.write.save(format="json", mode="overwrite", path=tmpPath,
                      noUse="this options will not be used in save.")
        actual = self.spark.read.load(format="json", path=tmpPath,
                                      noUse="this options will not be used in load.")
        self.assertEqual(sorted(df.collect()), sorted(actual.collect()))

        defaultDataSourceName = self.spark.conf.get("spark.sql.sources.default",
                                                    "org.apache.spark.sql.parquet")
        self.spark.sql("SET spark.sql.sources.default=org.apache.spark.sql.json")
        actual = self.spark.read.load(path=tmpPath)
        self.assertEqual(sorted(df.collect()), sorted(actual.collect()))
        self.spark.sql("SET spark.sql.sources.default=" + defaultDataSourceName)

        csvpath = os.path.join(tempfile.mkdtemp(), 'data')
        df.write.option('quote', None).format('csv').save(csvpath)

        shutil.rmtree(tmpPath)

    def test_save_and_load_builder(self):
        df = self.df
        tmpPath = tempfile.mkdtemp()
        shutil.rmtree(tmpPath)
        df.write.json(tmpPath)
        actual = self.spark.read.json(tmpPath)
        self.assertEqual(sorted(df.collect()), sorted(actual.collect()))

        schema = StructType([StructField("value", StringType(), True)])
        actual = self.spark.read.json(tmpPath, schema)
        self.assertEqual(sorted(df.select("value").collect()), sorted(actual.collect()))

        df.write.mode("overwrite").json(tmpPath)
        actual = self.spark.read.json(tmpPath)
        self.assertEqual(sorted(df.collect()), sorted(actual.collect()))

        df.write.mode("overwrite").options(noUse="this options will not be used in save.")\
                .option("noUse", "this option will not be used in save.")\
                .format("json").save(path=tmpPath)
        actual =\
            self.spark.read.format("json")\
                           .load(path=tmpPath, noUse="this options will not be used in load.")
        self.assertEqual(sorted(df.collect()), sorted(actual.collect()))

        defaultDataSourceName = self.spark.conf.get("spark.sql.sources.default",
                                                    "org.apache.spark.sql.parquet")
        self.spark.sql("SET spark.sql.sources.default=org.apache.spark.sql.json")
        actual = self.spark.read.load(path=tmpPath)
        self.assertEqual(sorted(df.collect()), sorted(actual.collect()))
        self.spark.sql("SET spark.sql.sources.default=" + defaultDataSourceName)

        shutil.rmtree(tmpPath)

    def test_stream_trigger(self):
        df = self.spark.readStream.format('text').load('python/test_support/sql/streaming')

        # Should take at least one arg
        try:
            df.writeStream.trigger()
        except ValueError:
            pass

        # Should not take multiple args
        try:
            df.writeStream.trigger(once=True, processingTime='5 seconds')
        except ValueError:
            pass

        # Should take only keyword args
        try:
            df.writeStream.trigger('5 seconds')
            self.fail("Should have thrown an exception")
        except TypeError:
            pass

    def test_stream_read_options(self):
        schema = StructType([StructField("data", StringType(), False)])
        df = self.spark.readStream\
            .format('text')\
            .option('path', 'python/test_support/sql/streaming')\
            .schema(schema)\
            .load()
        self.assertTrue(df.isStreaming)
        self.assertEqual(df.schema.simpleString(), "struct<data:string>")

    def test_stream_read_options_overwrite(self):
        bad_schema = StructType([StructField("test", IntegerType(), False)])
        schema = StructType([StructField("data", StringType(), False)])
        df = self.spark.readStream.format('csv').option('path', 'python/test_support/sql/fake') \
            .schema(bad_schema)\
            .load(path='python/test_support/sql/streaming', schema=schema, format='text')
        self.assertTrue(df.isStreaming)
        self.assertEqual(df.schema.simpleString(), "struct<data:string>")

    def test_stream_save_options(self):
        df = self.spark.readStream.format('text').load('python/test_support/sql/streaming') \
            .withColumn('id', lit(1))
        for q in self.spark._wrapped.streams.active:
            q.stop()
        tmpPath = tempfile.mkdtemp()
        shutil.rmtree(tmpPath)
        self.assertTrue(df.isStreaming)
        out = os.path.join(tmpPath, 'out')
        chk = os.path.join(tmpPath, 'chk')
        q = df.writeStream.option('checkpointLocation', chk).queryName('this_query') \
            .format('parquet').partitionBy('id').outputMode('append').option('path', out).start()
        try:
            self.assertEqual(q.name, 'this_query')
            self.assertTrue(q.isActive)
            q.processAllAvailable()
            output_files = []
            for _, _, files in os.walk(out):
                output_files.extend([f for f in files if not f.startswith('.')])
            self.assertTrue(len(output_files) > 0)
            self.assertTrue(len(os.listdir(chk)) > 0)
        finally:
            q.stop()
            shutil.rmtree(tmpPath)

    def test_stream_save_options_overwrite(self):
        df = self.spark.readStream.format('text').load('python/test_support/sql/streaming')
        for q in self.spark._wrapped.streams.active:
            q.stop()
        tmpPath = tempfile.mkdtemp()
        shutil.rmtree(tmpPath)
        self.assertTrue(df.isStreaming)
        out = os.path.join(tmpPath, 'out')
        chk = os.path.join(tmpPath, 'chk')
        fake1 = os.path.join(tmpPath, 'fake1')
        fake2 = os.path.join(tmpPath, 'fake2')
        q = df.writeStream.option('checkpointLocation', fake1)\
            .format('memory').option('path', fake2) \
            .queryName('fake_query').outputMode('append') \
            .start(path=out, format='parquet', queryName='this_query', checkpointLocation=chk)

        try:
            self.assertEqual(q.name, 'this_query')
            self.assertTrue(q.isActive)
            q.processAllAvailable()
            output_files = []
            for _, _, files in os.walk(out):
                output_files.extend([f for f in files if not f.startswith('.')])
            self.assertTrue(len(output_files) > 0)
            self.assertTrue(len(os.listdir(chk)) > 0)
            self.assertFalse(os.path.isdir(fake1))  # should not have been created
            self.assertFalse(os.path.isdir(fake2))  # should not have been created
        finally:
            q.stop()
            shutil.rmtree(tmpPath)

    def test_stream_status_and_progress(self):
        df = self.spark.readStream.format('text').load('python/test_support/sql/streaming')
        for q in self.spark._wrapped.streams.active:
            q.stop()
        tmpPath = tempfile.mkdtemp()
        shutil.rmtree(tmpPath)
        self.assertTrue(df.isStreaming)
        out = os.path.join(tmpPath, 'out')
        chk = os.path.join(tmpPath, 'chk')

        def func(x):
            time.sleep(1)
            return x

        from pyspark.sql.functions import col, udf
        sleep_udf = udf(func)

        # Use "sleep_udf" to delay the progress update so that we can test `lastProgress` when there
        # were no updates.
        q = df.select(sleep_udf(col("value")).alias('value')).writeStream \
            .start(path=out, format='parquet', queryName='this_query', checkpointLocation=chk)
        try:
            # "lastProgress" will return None in most cases. However, as it may be flaky when
            # Jenkins is very slow, we don't assert it. If there is something wrong, "lastProgress"
            # may throw error with a high chance and make this test flaky, so we should still be
            # able to detect broken codes.
            q.lastProgress

            q.processAllAvailable()
            lastProgress = q.lastProgress
            recentProgress = q.recentProgress
            status = q.status
            self.assertEqual(lastProgress['name'], q.name)
            self.assertEqual(lastProgress['id'], q.id)
            self.assertTrue(any(p == lastProgress for p in recentProgress))
            self.assertTrue(
                "message" in status and
                "isDataAvailable" in status and
                "isTriggerActive" in status)
        finally:
            q.stop()
            shutil.rmtree(tmpPath)

    def test_stream_await_termination(self):
        df = self.spark.readStream.format('text').load('python/test_support/sql/streaming')
        for q in self.spark._wrapped.streams.active:
            q.stop()
        tmpPath = tempfile.mkdtemp()
        shutil.rmtree(tmpPath)
        self.assertTrue(df.isStreaming)
        out = os.path.join(tmpPath, 'out')
        chk = os.path.join(tmpPath, 'chk')
        q = df.writeStream\
            .start(path=out, format='parquet', queryName='this_query', checkpointLocation=chk)
        try:
            self.assertTrue(q.isActive)
            try:
                q.awaitTermination("hello")
                self.fail("Expected a value exception")
            except ValueError:
                pass
            now = time.time()
            # test should take at least 2 seconds
            res = q.awaitTermination(2.6)
            duration = time.time() - now
            self.assertTrue(duration >= 2)
            self.assertFalse(res)
        finally:
            q.stop()
            shutil.rmtree(tmpPath)

    def test_stream_exception(self):
        sdf = self.spark.readStream.format('text').load('python/test_support/sql/streaming')
        sq = sdf.writeStream.format('memory').queryName('query_explain').start()
        try:
            sq.processAllAvailable()
            self.assertEqual(sq.exception(), None)
        finally:
            sq.stop()

        from pyspark.sql.functions import col, udf
        from pyspark.sql.utils import StreamingQueryException
        bad_udf = udf(lambda x: 1 / 0)
        sq = sdf.select(bad_udf(col("value")))\
            .writeStream\
            .format('memory')\
            .queryName('this_query')\
            .start()
        try:
            # Process some data to fail the query
            sq.processAllAvailable()
            self.fail("bad udf should fail the query")
        except StreamingQueryException as e:
            # This is expected
            self.assertTrue("ZeroDivisionError" in e.desc)
        finally:
            sq.stop()
        self.assertTrue(type(sq.exception()) is StreamingQueryException)
        self.assertTrue("ZeroDivisionError" in sq.exception().desc)

    def test_query_manager_await_termination(self):
        df = self.spark.readStream.format('text').load('python/test_support/sql/streaming')
        for q in self.spark._wrapped.streams.active:
            q.stop()
        tmpPath = tempfile.mkdtemp()
        shutil.rmtree(tmpPath)
        self.assertTrue(df.isStreaming)
        out = os.path.join(tmpPath, 'out')
        chk = os.path.join(tmpPath, 'chk')
        q = df.writeStream\
            .start(path=out, format='parquet', queryName='this_query', checkpointLocation=chk)
        try:
            self.assertTrue(q.isActive)
            try:
                self.spark._wrapped.streams.awaitAnyTermination("hello")
                self.fail("Expected a value exception")
            except ValueError:
                pass
            now = time.time()
            # test should take at least 2 seconds
            res = self.spark._wrapped.streams.awaitAnyTermination(2.6)
            duration = time.time() - now
            self.assertTrue(duration >= 2)
            self.assertFalse(res)
        finally:
            q.stop()
            shutil.rmtree(tmpPath)

    def test_help_command(self):
        # Regression test for SPARK-5464
        rdd = self.sc.parallelize(['{"foo":"bar"}', '{"foo":"baz"}'])
        df = self.spark.read.json(rdd)
        # render_doc() reproduces the help() exception without printing output
        pydoc.render_doc(df)
        pydoc.render_doc(df.foo)
        pydoc.render_doc(df.take(1))

    def test_access_column(self):
        df = self.df
        self.assertTrue(isinstance(df.key, Column))
        self.assertTrue(isinstance(df['key'], Column))
        self.assertTrue(isinstance(df[0], Column))
        self.assertRaises(IndexError, lambda: df[2])
        self.assertRaises(AnalysisException, lambda: df["bad_key"])
        self.assertRaises(TypeError, lambda: df[{}])

    def test_column_name_with_non_ascii(self):
        if sys.version >= '3':
            columnName = "数量"
            self.assertTrue(isinstance(columnName, str))
        else:
            columnName = unicode("数量", "utf-8")
            self.assertTrue(isinstance(columnName, unicode))
        schema = StructType([StructField(columnName, LongType(), True)])
        df = self.spark.createDataFrame([(1,)], schema)
        self.assertEqual(schema, df.schema)
        self.assertEqual("DataFrame[数量: bigint]", str(df))
        self.assertEqual([("数量", 'bigint')], df.dtypes)
        self.assertEqual(1, df.select("数量").first()[0])
        self.assertEqual(1, df.select(df["数量"]).first()[0])

    def test_access_nested_types(self):
        df = self.sc.parallelize([Row(l=[1], r=Row(a=1, b="b"), d={"k": "v"})]).toDF()
        self.assertEqual(1, df.select(df.l[0]).first()[0])
        self.assertEqual(1, df.select(df.l.getItem(0)).first()[0])
        self.assertEqual(1, df.select(df.r.a).first()[0])
        self.assertEqual("b", df.select(df.r.getField("b")).first()[0])
        self.assertEqual("v", df.select(df.d["k"]).first()[0])
        self.assertEqual("v", df.select(df.d.getItem("k")).first()[0])

    def test_field_accessor(self):
        df = self.sc.parallelize([Row(l=[1], r=Row(a=1, b="b"), d={"k": "v"})]).toDF()
        self.assertEqual(1, df.select(df.l[0]).first()[0])
        self.assertEqual(1, df.select(df.r["a"]).first()[0])
        self.assertEqual(1, df.select(df["r.a"]).first()[0])
        self.assertEqual("b", df.select(df.r["b"]).first()[0])
        self.assertEqual("b", df.select(df["r.b"]).first()[0])
        self.assertEqual("v", df.select(df.d["k"]).first()[0])

    def test_infer_long_type(self):
        longrow = [Row(f1='a', f2=100000000000000)]
        df = self.sc.parallelize(longrow).toDF()
        self.assertEqual(df.schema.fields[1].dataType, LongType())

        # this saving as Parquet caused issues as well.
        output_dir = os.path.join(self.tempdir.name, "infer_long_type")
        df.write.parquet(output_dir)
        df1 = self.spark.read.parquet(output_dir)
        self.assertEqual('a', df1.first().f1)
        self.assertEqual(100000000000000, df1.first().f2)

        self.assertEqual(_infer_type(1), LongType())
        self.assertEqual(_infer_type(2**10), LongType())
        self.assertEqual(_infer_type(2**20), LongType())
        self.assertEqual(_infer_type(2**31 - 1), LongType())
        self.assertEqual(_infer_type(2**31), LongType())
        self.assertEqual(_infer_type(2**61), LongType())
        self.assertEqual(_infer_type(2**71), LongType())

    def test_filter_with_datetime(self):
        time = datetime.datetime(2015, 4, 17, 23, 1, 2, 3000)
        date = time.date()
        row = Row(date=date, time=time)
        df = self.spark.createDataFrame([row])
        self.assertEqual(1, df.filter(df.date == date).count())
        self.assertEqual(1, df.filter(df.time == time).count())
        self.assertEqual(0, df.filter(df.date > date).count())
        self.assertEqual(0, df.filter(df.time > time).count())

    def test_filter_with_datetime_timezone(self):
        dt1 = datetime.datetime(2015, 4, 17, 23, 1, 2, 3000, tzinfo=UTCOffsetTimezone(0))
        dt2 = datetime.datetime(2015, 4, 17, 23, 1, 2, 3000, tzinfo=UTCOffsetTimezone(1))
        row = Row(date=dt1)
        df = self.spark.createDataFrame([row])
        self.assertEqual(0, df.filter(df.date == dt2).count())
        self.assertEqual(1, df.filter(df.date > dt2).count())
        self.assertEqual(0, df.filter(df.date < dt2).count())

    def test_time_with_timezone(self):
        day = datetime.date.today()
        now = datetime.datetime.now()
        ts = time.mktime(now.timetuple())
        # class in __main__ is not serializable
        from pyspark.sql.tests import UTCOffsetTimezone
        utc = UTCOffsetTimezone()
        utcnow = datetime.datetime.utcfromtimestamp(ts)  # without microseconds
        # add microseconds to utcnow (keeping year,month,day,hour,minute,second)
        utcnow = datetime.datetime(*(utcnow.timetuple()[:6] + (now.microsecond, utc)))
        df = self.spark.createDataFrame([(day, now, utcnow)])
        day1, now1, utcnow1 = df.first()
        self.assertEqual(day1, day)
        self.assertEqual(now, now1)
        self.assertEqual(now, utcnow1)

    # regression test for SPARK-19561
    def test_datetime_at_epoch(self):
        epoch = datetime.datetime.fromtimestamp(0)
        df = self.spark.createDataFrame([Row(date=epoch)])
        first = df.select('date', lit(epoch).alias('lit_date')).first()
        self.assertEqual(first['date'], epoch)
        self.assertEqual(first['lit_date'], epoch)

    def test_decimal(self):
        from decimal import Decimal
        schema = StructType([StructField("decimal", DecimalType(10, 5))])
        df = self.spark.createDataFrame([(Decimal("3.14159"),)], schema)
        row = df.select(df.decimal + 1).first()
        self.assertEqual(row[0], Decimal("4.14159"))
        tmpPath = tempfile.mkdtemp()
        shutil.rmtree(tmpPath)
        df.write.parquet(tmpPath)
        df2 = self.spark.read.parquet(tmpPath)
        row = df2.first()
        self.assertEqual(row[0], Decimal("3.14159"))

    def test_dropna(self):
        schema = StructType([
            StructField("name", StringType(), True),
            StructField("age", IntegerType(), True),
            StructField("height", DoubleType(), True)])

        # shouldn't drop a non-null row
        self.assertEqual(self.spark.createDataFrame(
            [(u'Alice', 50, 80.1)], schema).dropna().count(),
            1)

        # dropping rows with a single null value
        self.assertEqual(self.spark.createDataFrame(
            [(u'Alice', None, 80.1)], schema).dropna().count(),
            0)
        self.assertEqual(self.spark.createDataFrame(
            [(u'Alice', None, 80.1)], schema).dropna(how='any').count(),
            0)

        # if how = 'all', only drop rows if all values are null
        self.assertEqual(self.spark.createDataFrame(
            [(u'Alice', None, 80.1)], schema).dropna(how='all').count(),
            1)
        self.assertEqual(self.spark.createDataFrame(
            [(None, None, None)], schema).dropna(how='all').count(),
            0)

        # how and subset
        self.assertEqual(self.spark.createDataFrame(
            [(u'Alice', 50, None)], schema).dropna(how='any', subset=['name', 'age']).count(),
            1)
        self.assertEqual(self.spark.createDataFrame(
            [(u'Alice', None, None)], schema).dropna(how='any', subset=['name', 'age']).count(),
            0)

        # threshold
        self.assertEqual(self.spark.createDataFrame(
            [(u'Alice', None, 80.1)], schema).dropna(thresh=2).count(),
            1)
        self.assertEqual(self.spark.createDataFrame(
            [(u'Alice', None, None)], schema).dropna(thresh=2).count(),
            0)

        # threshold and subset
        self.assertEqual(self.spark.createDataFrame(
            [(u'Alice', 50, None)], schema).dropna(thresh=2, subset=['name', 'age']).count(),
            1)
        self.assertEqual(self.spark.createDataFrame(
            [(u'Alice', None, 180.9)], schema).dropna(thresh=2, subset=['name', 'age']).count(),
            0)

        # thresh should take precedence over how
        self.assertEqual(self.spark.createDataFrame(
            [(u'Alice', 50, None)], schema).dropna(
                how='any', thresh=2, subset=['name', 'age']).count(),
            1)

    def test_fillna(self):
        schema = StructType([
            StructField("name", StringType(), True),
            StructField("age", IntegerType(), True),
            StructField("height", DoubleType(), True),
            StructField("spy", BooleanType(), True)])

        # fillna shouldn't change non-null values
        row = self.spark.createDataFrame([(u'Alice', 10, 80.1, True)], schema).fillna(50).first()
        self.assertEqual(row.age, 10)

        # fillna with int
        row = self.spark.createDataFrame([(u'Alice', None, None, None)], schema).fillna(50).first()
        self.assertEqual(row.age, 50)
        self.assertEqual(row.height, 50.0)

        # fillna with double
        row = self.spark.createDataFrame(
            [(u'Alice', None, None, None)], schema).fillna(50.1).first()
        self.assertEqual(row.age, 50)
        self.assertEqual(row.height, 50.1)

        # fillna with bool
        row = self.spark.createDataFrame(
            [(u'Alice', None, None, None)], schema).fillna(True).first()
        self.assertEqual(row.age, None)
        self.assertEqual(row.spy, True)

        # fillna with string
        row = self.spark.createDataFrame([(None, None, None, None)], schema).fillna("hello").first()
        self.assertEqual(row.name, u"hello")
        self.assertEqual(row.age, None)

        # fillna with subset specified for numeric cols
        row = self.spark.createDataFrame(
            [(None, None, None, None)], schema).fillna(50, subset=['name', 'age']).first()
        self.assertEqual(row.name, None)
        self.assertEqual(row.age, 50)
        self.assertEqual(row.height, None)
        self.assertEqual(row.spy, None)

        # fillna with subset specified for string cols
        row = self.spark.createDataFrame(
            [(None, None, None, None)], schema).fillna("haha", subset=['name', 'age']).first()
        self.assertEqual(row.name, "haha")
        self.assertEqual(row.age, None)
        self.assertEqual(row.height, None)
        self.assertEqual(row.spy, None)

        # fillna with subset specified for bool cols
        row = self.spark.createDataFrame(
            [(None, None, None, None)], schema).fillna(True, subset=['name', 'spy']).first()
        self.assertEqual(row.name, None)
        self.assertEqual(row.age, None)
        self.assertEqual(row.height, None)
        self.assertEqual(row.spy, True)

        # fillna with dictionary for boolean types
        row = self.spark.createDataFrame([Row(a=None), Row(a=True)]).fillna({"a": True}).first()
        self.assertEqual(row.a, True)

    def test_bitwise_operations(self):
        from pyspark.sql import functions
        row = Row(a=170, b=75)
        df = self.spark.createDataFrame([row])
        result = df.select(df.a.bitwiseAND(df.b)).collect()[0].asDict()
        self.assertEqual(170 & 75, result['(a & b)'])
        result = df.select(df.a.bitwiseOR(df.b)).collect()[0].asDict()
        self.assertEqual(170 | 75, result['(a | b)'])
        result = df.select(df.a.bitwiseXOR(df.b)).collect()[0].asDict()
        self.assertEqual(170 ^ 75, result['(a ^ b)'])
        result = df.select(functions.bitwiseNOT(df.b)).collect()[0].asDict()
        self.assertEqual(~75, result['~b'])

    def test_expr(self):
        from pyspark.sql import functions
        row = Row(a="length string", b=75)
        df = self.spark.createDataFrame([row])
        result = df.select(functions.expr("length(a)")).collect()[0].asDict()
        self.assertEqual(13, result["length(a)"])

    def test_replace(self):
        schema = StructType([
            StructField("name", StringType(), True),
            StructField("age", IntegerType(), True),
            StructField("height", DoubleType(), True)])

        # replace with int
        row = self.spark.createDataFrame([(u'Alice', 10, 10.0)], schema).replace(10, 20).first()
        self.assertEqual(row.age, 20)
        self.assertEqual(row.height, 20.0)

        # replace with double
        row = self.spark.createDataFrame(
            [(u'Alice', 80, 80.0)], schema).replace(80.0, 82.1).first()
        self.assertEqual(row.age, 82)
        self.assertEqual(row.height, 82.1)

        # replace with string
        row = self.spark.createDataFrame(
            [(u'Alice', 10, 80.1)], schema).replace(u'Alice', u'Ann').first()
        self.assertEqual(row.name, u"Ann")
        self.assertEqual(row.age, 10)

        # replace with subset specified by a string of a column name w/ actual change
        row = self.spark.createDataFrame(
            [(u'Alice', 10, 80.1)], schema).replace(10, 20, subset='age').first()
        self.assertEqual(row.age, 20)

        # replace with subset specified by a string of a column name w/o actual change
        row = self.spark.createDataFrame(
            [(u'Alice', 10, 80.1)], schema).replace(10, 20, subset='height').first()
        self.assertEqual(row.age, 10)

        # replace with subset specified with one column replaced, another column not in subset
        # stays unchanged.
        row = self.spark.createDataFrame(
            [(u'Alice', 10, 10.0)], schema).replace(10, 20, subset=['name', 'age']).first()
        self.assertEqual(row.name, u'Alice')
        self.assertEqual(row.age, 20)
        self.assertEqual(row.height, 10.0)

        # replace with subset specified but no column will be replaced
        row = self.spark.createDataFrame(
            [(u'Alice', 10, None)], schema).replace(10, 20, subset=['name', 'height']).first()
        self.assertEqual(row.name, u'Alice')
        self.assertEqual(row.age, 10)
        self.assertEqual(row.height, None)

        # replace with lists
        row = self.spark.createDataFrame(
            [(u'Alice', 10, 80.1)], schema).replace([u'Alice'], [u'Ann']).first()
        self.assertTupleEqual(row, (u'Ann', 10, 80.1))

        # replace with dict
        row = self.spark.createDataFrame(
            [(u'Alice', 10, 80.1)], schema).replace({10: 11}).first()
        self.assertTupleEqual(row, (u'Alice', 11, 80.1))

        # test backward compatibility with dummy value
        dummy_value = 1
        row = self.spark.createDataFrame(
            [(u'Alice', 10, 80.1)], schema).replace({'Alice': 'Bob'}, dummy_value).first()
        self.assertTupleEqual(row, (u'Bob', 10, 80.1))

        # test dict with mixed numerics
        row = self.spark.createDataFrame(
            [(u'Alice', 10, 80.1)], schema).replace({10: -10, 80.1: 90.5}).first()
        self.assertTupleEqual(row, (u'Alice', -10, 90.5))

        # replace with tuples
        row = self.spark.createDataFrame(
            [(u'Alice', 10, 80.1)], schema).replace((u'Alice', ), (u'Bob', )).first()
        self.assertTupleEqual(row, (u'Bob', 10, 80.1))

        # replace multiple columns
        row = self.spark.createDataFrame(
            [(u'Alice', 10, 80.0)], schema).replace((10, 80.0), (20, 90)).first()
        self.assertTupleEqual(row, (u'Alice', 20, 90.0))

        # test for mixed numerics
        row = self.spark.createDataFrame(
            [(u'Alice', 10, 80.0)], schema).replace((10, 80), (20, 90.5)).first()
        self.assertTupleEqual(row, (u'Alice', 20, 90.5))

        row = self.spark.createDataFrame(
            [(u'Alice', 10, 80.0)], schema).replace({10: 20, 80: 90.5}).first()
        self.assertTupleEqual(row, (u'Alice', 20, 90.5))

        # replace with boolean
        row = (self
               .spark.createDataFrame([(u'Alice', 10, 80.0)], schema)
               .selectExpr("name = 'Bob'", 'age <= 15')
               .replace(False, True).first())
        self.assertTupleEqual(row, (True, True))

        # replace list while value is not given (default to None)
        row = self.spark.createDataFrame(
            [(u'Alice', 10, 80.0)], schema).replace(["Alice", "Bob"]).first()
        self.assertTupleEqual(row, (None, 10, 80.0))

        # replace string with None and then drop None rows
        row = self.spark.createDataFrame(
            [(u'Alice', 10, 80.0)], schema).replace(u'Alice', None).dropna()
        self.assertEqual(row.count(), 0)

        # replace with number and None
        row = self.spark.createDataFrame(
            [(u'Alice', 10, 80.0)], schema).replace([10, 80], [20, None]).first()
        self.assertTupleEqual(row, (u'Alice', 20, None))

        # should fail if subset is not list, tuple or None
        with self.assertRaises(ValueError):
            self.spark.createDataFrame(
                [(u'Alice', 10, 80.1)], schema).replace({10: 11}, subset=1).first()

        # should fail if to_replace and value have different length
        with self.assertRaises(ValueError):
            self.spark.createDataFrame(
                [(u'Alice', 10, 80.1)], schema).replace(["Alice", "Bob"], ["Eve"]).first()

        # should fail if when received unexpected type
        with self.assertRaises(ValueError):
            from datetime import datetime
            self.spark.createDataFrame(
                [(u'Alice', 10, 80.1)], schema).replace(datetime.now(), datetime.now()).first()

        # should fail if provided mixed type replacements
        with self.assertRaises(ValueError):
            self.spark.createDataFrame(
                [(u'Alice', 10, 80.1)], schema).replace(["Alice", 10], ["Eve", 20]).first()

        with self.assertRaises(ValueError):
            self.spark.createDataFrame(
                [(u'Alice', 10, 80.1)], schema).replace({u"Alice": u"Bob", 10: 20}).first()

    def test_capture_analysis_exception(self):
        self.assertRaises(AnalysisException, lambda: self.spark.sql("select abc"))
        self.assertRaises(AnalysisException, lambda: self.df.selectExpr("a + b"))

    def test_capture_parse_exception(self):
        self.assertRaises(ParseException, lambda: self.spark.sql("abc"))

    def test_capture_illegalargument_exception(self):
        self.assertRaisesRegexp(IllegalArgumentException, "Setting negative mapred.reduce.tasks",
                                lambda: self.spark.sql("SET mapred.reduce.tasks=-1"))
        df = self.spark.createDataFrame([(1, 2)], ["a", "b"])
        self.assertRaisesRegexp(IllegalArgumentException, "1024 is not in the permitted values",
                                lambda: df.select(sha2(df.a, 1024)).collect())
        try:
            df.select(sha2(df.a, 1024)).collect()
        except IllegalArgumentException as e:
            self.assertRegexpMatches(e.desc, "1024 is not in the permitted values")
            self.assertRegexpMatches(e.stackTrace,
                                     "org.apache.spark.sql.functions")

    def test_with_column_with_existing_name(self):
        keys = self.df.withColumn("key", self.df.key).select("key").collect()
        self.assertEqual([r.key for r in keys], list(range(100)))

    # regression test for SPARK-10417
    def test_column_iterator(self):

        def foo():
            for x in self.df.key:
                break

        self.assertRaises(TypeError, foo)

    # add test for SPARK-10577 (test broadcast join hint)
    def test_functions_broadcast(self):
        from pyspark.sql.functions import broadcast

        df1 = self.spark.createDataFrame([(1, "1"), (2, "2")], ("key", "value"))
        df2 = self.spark.createDataFrame([(1, "1"), (2, "2")], ("key", "value"))

        # equijoin - should be converted into broadcast join
        plan1 = df1.join(broadcast(df2), "key")._jdf.queryExecution().executedPlan()
        self.assertEqual(1, plan1.toString().count("BroadcastHashJoin"))

        # no join key -- should not be a broadcast join
        plan2 = df1.crossJoin(broadcast(df2))._jdf.queryExecution().executedPlan()
        self.assertEqual(0, plan2.toString().count("BroadcastHashJoin"))

        # planner should not crash without a join
        broadcast(df1)._jdf.queryExecution().executedPlan()

    def test_generic_hints(self):
        from pyspark.sql import DataFrame

        df1 = self.spark.range(10e10).toDF("id")
        df2 = self.spark.range(10e10).toDF("id")

        self.assertIsInstance(df1.hint("broadcast"), DataFrame)
        self.assertIsInstance(df1.hint("broadcast", []), DataFrame)

        # Dummy rules
        self.assertIsInstance(df1.hint("broadcast", "foo", "bar"), DataFrame)
        self.assertIsInstance(df1.hint("broadcast", ["foo", "bar"]), DataFrame)

        plan = df1.join(df2.hint("broadcast"), "id")._jdf.queryExecution().executedPlan()
        self.assertEqual(1, plan.toString().count("BroadcastHashJoin"))

    def test_sample(self):
        self.assertRaisesRegexp(
            TypeError,
            "should be a bool, float and number",
            lambda: self.spark.range(1).sample())

        self.assertRaises(
            TypeError,
            lambda: self.spark.range(1).sample("a"))

        self.assertRaises(
            TypeError,
            lambda: self.spark.range(1).sample(seed="abc"))

        self.assertRaises(
            IllegalArgumentException,
            lambda: self.spark.range(1).sample(-1.0))

    def test_toDF_with_schema_string(self):
        data = [Row(key=i, value=str(i)) for i in range(100)]
        rdd = self.sc.parallelize(data, 5)

        df = rdd.toDF("key: int, value: string")
        self.assertEqual(df.schema.simpleString(), "struct<key:int,value:string>")
        self.assertEqual(df.collect(), data)

        # different but compatible field types can be used.
        df = rdd.toDF("key: string, value: string")
        self.assertEqual(df.schema.simpleString(), "struct<key:string,value:string>")
        self.assertEqual(df.collect(), [Row(key=str(i), value=str(i)) for i in range(100)])

        # field names can differ.
        df = rdd.toDF(" a: int, b: string ")
        self.assertEqual(df.schema.simpleString(), "struct<a:int,b:string>")
        self.assertEqual(df.collect(), data)

        # number of fields must match.
        self.assertRaisesRegexp(Exception, "Length of object",
                                lambda: rdd.toDF("key: int").collect())

        # field types mismatch will cause exception at runtime.
        self.assertRaisesRegexp(Exception, "FloatType can not accept",
                                lambda: rdd.toDF("key: float, value: string").collect())

        # flat schema values will be wrapped into row.
        df = rdd.map(lambda row: row.key).toDF("int")
        self.assertEqual(df.schema.simpleString(), "struct<value:int>")
        self.assertEqual(df.collect(), [Row(key=i) for i in range(100)])

        # users can use DataType directly instead of data type string.
        df = rdd.map(lambda row: row.key).toDF(IntegerType())
        self.assertEqual(df.schema.simpleString(), "struct<value:int>")
        self.assertEqual(df.collect(), [Row(key=i) for i in range(100)])

    def test_join_without_on(self):
        df1 = self.spark.range(1).toDF("a")
        df2 = self.spark.range(1).toDF("b")

        try:
            self.spark.conf.set("spark.sql.crossJoin.enabled", "false")
            self.assertRaises(AnalysisException, lambda: df1.join(df2, how="inner").collect())

            self.spark.conf.set("spark.sql.crossJoin.enabled", "true")
            actual = df1.join(df2, how="inner").collect()
            expected = [Row(a=0, b=0)]
            self.assertEqual(actual, expected)
        finally:
            # We should unset this. Otherwise, other tests are affected.
            self.spark.conf.unset("spark.sql.crossJoin.enabled")

    # Regression test for invalid join methods when on is None, Spark-14761
    def test_invalid_join_method(self):
        df1 = self.spark.createDataFrame([("Alice", 5), ("Bob", 8)], ["name", "age"])
        df2 = self.spark.createDataFrame([("Alice", 80), ("Bob", 90)], ["name", "height"])
        self.assertRaises(IllegalArgumentException, lambda: df1.join(df2, how="invalid-join-type"))

    # Cartesian products require cross join syntax
    def test_require_cross(self):
        from pyspark.sql.functions import broadcast

        df1 = self.spark.createDataFrame([(1, "1")], ("key", "value"))
        df2 = self.spark.createDataFrame([(1, "1")], ("key", "value"))

        # joins without conditions require cross join syntax
        self.assertRaises(AnalysisException, lambda: df1.join(df2).collect())

        # works with crossJoin
        self.assertEqual(1, df1.crossJoin(df2).count())

    def test_conf(self):
        spark = self.spark
        spark.conf.set("bogo", "sipeo")
        self.assertEqual(spark.conf.get("bogo"), "sipeo")
        spark.conf.set("bogo", "ta")
        self.assertEqual(spark.conf.get("bogo"), "ta")
        self.assertEqual(spark.conf.get("bogo", "not.read"), "ta")
        self.assertEqual(spark.conf.get("not.set", "ta"), "ta")
        self.assertRaisesRegexp(Exception, "not.set", lambda: spark.conf.get("not.set"))
        spark.conf.unset("bogo")
        self.assertEqual(spark.conf.get("bogo", "colombia"), "colombia")

    def test_current_database(self):
        spark = self.spark
        spark.catalog._reset()
        self.assertEquals(spark.catalog.currentDatabase(), "default")
        spark.sql("CREATE DATABASE some_db")
        spark.catalog.setCurrentDatabase("some_db")
        self.assertEquals(spark.catalog.currentDatabase(), "some_db")
        self.assertRaisesRegexp(
            AnalysisException,
            "does_not_exist",
            lambda: spark.catalog.setCurrentDatabase("does_not_exist"))

    def test_list_databases(self):
        spark = self.spark
        spark.catalog._reset()
        databases = [db.name for db in spark.catalog.listDatabases()]
        self.assertEquals(databases, ["default"])
        spark.sql("CREATE DATABASE some_db")
        databases = [db.name for db in spark.catalog.listDatabases()]
        self.assertEquals(sorted(databases), ["default", "some_db"])

    def test_list_tables(self):
        from pyspark.sql.catalog import Table
        spark = self.spark
        spark.catalog._reset()
        spark.sql("CREATE DATABASE some_db")
        self.assertEquals(spark.catalog.listTables(), [])
        self.assertEquals(spark.catalog.listTables("some_db"), [])
        spark.createDataFrame([(1, 1)]).createOrReplaceTempView("temp_tab")
        spark.sql("CREATE TABLE tab1 (name STRING, age INT) USING parquet")
        spark.sql("CREATE TABLE some_db.tab2 (name STRING, age INT) USING parquet")
        tables = sorted(spark.catalog.listTables(), key=lambda t: t.name)
        tablesDefault = sorted(spark.catalog.listTables("default"), key=lambda t: t.name)
        tablesSomeDb = sorted(spark.catalog.listTables("some_db"), key=lambda t: t.name)
        self.assertEquals(tables, tablesDefault)
        self.assertEquals(len(tables), 2)
        self.assertEquals(len(tablesSomeDb), 2)
        self.assertEquals(tables[0], Table(
            name="tab1",
            database="default",
            description=None,
            tableType="MANAGED",
            isTemporary=False))
        self.assertEquals(tables[1], Table(
            name="temp_tab",
            database=None,
            description=None,
            tableType="TEMPORARY",
            isTemporary=True))
        self.assertEquals(tablesSomeDb[0], Table(
            name="tab2",
            database="some_db",
            description=None,
            tableType="MANAGED",
            isTemporary=False))
        self.assertEquals(tablesSomeDb[1], Table(
            name="temp_tab",
            database=None,
            description=None,
            tableType="TEMPORARY",
            isTemporary=True))
        self.assertRaisesRegexp(
            AnalysisException,
            "does_not_exist",
            lambda: spark.catalog.listTables("does_not_exist"))

    def test_list_functions(self):
        from pyspark.sql.catalog import Function
        spark = self.spark
        spark.catalog._reset()
        spark.sql("CREATE DATABASE some_db")
        functions = dict((f.name, f) for f in spark.catalog.listFunctions())
        functionsDefault = dict((f.name, f) for f in spark.catalog.listFunctions("default"))
        self.assertTrue(len(functions) > 200)
        self.assertTrue("+" in functions)
        self.assertTrue("like" in functions)
        self.assertTrue("month" in functions)
        self.assertTrue("to_date" in functions)
        self.assertTrue("to_timestamp" in functions)
        self.assertTrue("to_unix_timestamp" in functions)
        self.assertTrue("current_database" in functions)
        self.assertEquals(functions["+"], Function(
            name="+",
            description=None,
            className="org.apache.spark.sql.catalyst.expressions.Add",
            isTemporary=True))
        self.assertEquals(functions, functionsDefault)
        spark.catalog.registerFunction("temp_func", lambda x: str(x))
        spark.sql("CREATE FUNCTION func1 AS 'org.apache.spark.data.bricks'")
        spark.sql("CREATE FUNCTION some_db.func2 AS 'org.apache.spark.data.bricks'")
        newFunctions = dict((f.name, f) for f in spark.catalog.listFunctions())
        newFunctionsSomeDb = dict((f.name, f) for f in spark.catalog.listFunctions("some_db"))
        self.assertTrue(set(functions).issubset(set(newFunctions)))
        self.assertTrue(set(functions).issubset(set(newFunctionsSomeDb)))
        self.assertTrue("temp_func" in newFunctions)
        self.assertTrue("func1" in newFunctions)
        self.assertTrue("func2" not in newFunctions)
        self.assertTrue("temp_func" in newFunctionsSomeDb)
        self.assertTrue("func1" not in newFunctionsSomeDb)
        self.assertTrue("func2" in newFunctionsSomeDb)
        self.assertRaisesRegexp(
            AnalysisException,
            "does_not_exist",
            lambda: spark.catalog.listFunctions("does_not_exist"))

    def test_list_columns(self):
        from pyspark.sql.catalog import Column
        spark = self.spark
        spark.catalog._reset()
        spark.sql("CREATE DATABASE some_db")
        spark.sql("CREATE TABLE tab1 (name STRING, age INT) USING parquet")
        spark.sql("CREATE TABLE some_db.tab2 (nickname STRING, tolerance FLOAT) USING parquet")
        columns = sorted(spark.catalog.listColumns("tab1"), key=lambda c: c.name)
        columnsDefault = sorted(spark.catalog.listColumns("tab1", "default"), key=lambda c: c.name)
        self.assertEquals(columns, columnsDefault)
        self.assertEquals(len(columns), 2)
        self.assertEquals(columns[0], Column(
            name="age",
            description=None,
            dataType="int",
            nullable=True,
            isPartition=False,
            isBucket=False))
        self.assertEquals(columns[1], Column(
            name="name",
            description=None,
            dataType="string",
            nullable=True,
            isPartition=False,
            isBucket=False))
        columns2 = sorted(spark.catalog.listColumns("tab2", "some_db"), key=lambda c: c.name)
        self.assertEquals(len(columns2), 2)
        self.assertEquals(columns2[0], Column(
            name="nickname",
            description=None,
            dataType="string",
            nullable=True,
            isPartition=False,
            isBucket=False))
        self.assertEquals(columns2[1], Column(
            name="tolerance",
            description=None,
            dataType="float",
            nullable=True,
            isPartition=False,
            isBucket=False))
        self.assertRaisesRegexp(
            AnalysisException,
            "tab2",
            lambda: spark.catalog.listColumns("tab2"))
        self.assertRaisesRegexp(
            AnalysisException,
            "does_not_exist",
            lambda: spark.catalog.listColumns("does_not_exist"))

    def test_cache(self):
        spark = self.spark
        spark.createDataFrame([(2, 2), (3, 3)]).createOrReplaceTempView("tab1")
        spark.createDataFrame([(2, 2), (3, 3)]).createOrReplaceTempView("tab2")
        self.assertFalse(spark.catalog.isCached("tab1"))
        self.assertFalse(spark.catalog.isCached("tab2"))
        spark.catalog.cacheTable("tab1")
        self.assertTrue(spark.catalog.isCached("tab1"))
        self.assertFalse(spark.catalog.isCached("tab2"))
        spark.catalog.cacheTable("tab2")
        spark.catalog.uncacheTable("tab1")
        self.assertFalse(spark.catalog.isCached("tab1"))
        self.assertTrue(spark.catalog.isCached("tab2"))
        spark.catalog.clearCache()
        self.assertFalse(spark.catalog.isCached("tab1"))
        self.assertFalse(spark.catalog.isCached("tab2"))
        self.assertRaisesRegexp(
            AnalysisException,
            "does_not_exist",
            lambda: spark.catalog.isCached("does_not_exist"))
        self.assertRaisesRegexp(
            AnalysisException,
            "does_not_exist",
            lambda: spark.catalog.cacheTable("does_not_exist"))
        self.assertRaisesRegexp(
            AnalysisException,
            "does_not_exist",
            lambda: spark.catalog.uncacheTable("does_not_exist"))

    def test_read_text_file_list(self):
        df = self.spark.read.text(['python/test_support/sql/text-test.txt',
                                   'python/test_support/sql/text-test.txt'])
        count = df.count()
        self.assertEquals(count, 4)

    def test_BinaryType_serialization(self):
        # Pyrolite version <= 4.9 could not serialize BinaryType with Python3 SPARK-17808
        # The empty bytearray is test for SPARK-21534.
        schema = StructType([StructField('mybytes', BinaryType())])
        data = [[bytearray(b'here is my data')],
                [bytearray(b'and here is some more')],
                [bytearray(b'')]]
        df = self.spark.createDataFrame(data, schema=schema)
        df.collect()

    # test for SPARK-16542
    def test_array_types(self):
        # This test need to make sure that the Scala type selected is at least
        # as large as the python's types. This is necessary because python's
        # array types depend on C implementation on the machine. Therefore there
        # is no machine independent correspondence between python's array types
        # and Scala types.
        # See: https://docs.python.org/2/library/array.html

        def assertCollectSuccess(typecode, value):
            row = Row(myarray=array.array(typecode, [value]))
            df = self.spark.createDataFrame([row])
            self.assertEqual(df.first()["myarray"][0], value)

        # supported string types
        #
        # String types in python's array are "u" for Py_UNICODE and "c" for char.
        # "u" will be removed in python 4, and "c" is not supported in python 3.
        supported_string_types = []
        if sys.version_info[0] < 4:
            supported_string_types += ['u']
            # test unicode
            assertCollectSuccess('u', u'a')
        if sys.version_info[0] < 3:
            supported_string_types += ['c']
            # test string
            assertCollectSuccess('c', 'a')

        # supported float and double
        #
        # Test max, min, and precision for float and double, assuming IEEE 754
        # floating-point format.
        supported_fractional_types = ['f', 'd']
        assertCollectSuccess('f', ctypes.c_float(1e+38).value)
        assertCollectSuccess('f', ctypes.c_float(1e-38).value)
        assertCollectSuccess('f', ctypes.c_float(1.123456).value)
        assertCollectSuccess('d', sys.float_info.max)
        assertCollectSuccess('d', sys.float_info.min)
        assertCollectSuccess('d', sys.float_info.epsilon)

        # supported signed int types
        #
        # The size of C types changes with implementation, we need to make sure
        # that there is no overflow error on the platform running this test.
        supported_signed_int_types = list(
            set(_array_signed_int_typecode_ctype_mappings.keys())
            .intersection(set(_array_type_mappings.keys())))
        for t in supported_signed_int_types:
            ctype = _array_signed_int_typecode_ctype_mappings[t]
            max_val = 2 ** (ctypes.sizeof(ctype) * 8 - 1)
            assertCollectSuccess(t, max_val - 1)
            assertCollectSuccess(t, -max_val)

        # supported unsigned int types
        #
        # JVM does not have unsigned types. We need to be very careful to make
        # sure that there is no overflow error.
        supported_unsigned_int_types = list(
            set(_array_unsigned_int_typecode_ctype_mappings.keys())
            .intersection(set(_array_type_mappings.keys())))
        for t in supported_unsigned_int_types:
            ctype = _array_unsigned_int_typecode_ctype_mappings[t]
            assertCollectSuccess(t, 2 ** (ctypes.sizeof(ctype) * 8) - 1)

        # all supported types
        #
        # Make sure the types tested above:
        # 1. are all supported types
        # 2. cover all supported types
        supported_types = (supported_string_types +
                           supported_fractional_types +
                           supported_signed_int_types +
                           supported_unsigned_int_types)
        self.assertEqual(set(supported_types), set(_array_type_mappings.keys()))

        # all unsupported types
        #
        # Keys in _array_type_mappings is a complete list of all supported types,
        # and types not in _array_type_mappings are considered unsupported.
        # `array.typecodes` are not supported in python 2.
        if sys.version_info[0] < 3:
            all_types = set(['c', 'b', 'B', 'u', 'h', 'H', 'i', 'I', 'l', 'L', 'f', 'd'])
        else:
            all_types = set(array.typecodes)
        unsupported_types = all_types - set(supported_types)
        # test unsupported types
        for t in unsupported_types:
            with self.assertRaises(TypeError):
                a = array.array(t)
                self.spark.createDataFrame([Row(myarray=a)]).collect()

    def test_bucketed_write(self):
        data = [
            (1, "foo", 3.0), (2, "foo", 5.0),
            (3, "bar", -1.0), (4, "bar", 6.0),
        ]
        df = self.spark.createDataFrame(data, ["x", "y", "z"])

        def count_bucketed_cols(names, table="pyspark_bucket"):
            """Given a sequence of column names and a table name
            query the catalog and return number o columns which are
            used for bucketing
            """
            cols = self.spark.catalog.listColumns(table)
            num = len([c for c in cols if c.name in names and c.isBucket])
            return num

        # Test write with one bucketing column
        df.write.bucketBy(3, "x").mode("overwrite").saveAsTable("pyspark_bucket")
        self.assertEqual(count_bucketed_cols(["x"]), 1)
        self.assertSetEqual(set(data), set(self.spark.table("pyspark_bucket").collect()))

        # Test write two bucketing columns
        df.write.bucketBy(3, "x", "y").mode("overwrite").saveAsTable("pyspark_bucket")
        self.assertEqual(count_bucketed_cols(["x", "y"]), 2)
        self.assertSetEqual(set(data), set(self.spark.table("pyspark_bucket").collect()))

        # Test write with bucket and sort
        df.write.bucketBy(2, "x").sortBy("z").mode("overwrite").saveAsTable("pyspark_bucket")
        self.assertEqual(count_bucketed_cols(["x"]), 1)
        self.assertSetEqual(set(data), set(self.spark.table("pyspark_bucket").collect()))

        # Test write with a list of columns
        df.write.bucketBy(3, ["x", "y"]).mode("overwrite").saveAsTable("pyspark_bucket")
        self.assertEqual(count_bucketed_cols(["x", "y"]), 2)
        self.assertSetEqual(set(data), set(self.spark.table("pyspark_bucket").collect()))

        # Test write with bucket and sort with a list of columns
        (df.write.bucketBy(2, "x")
            .sortBy(["y", "z"])
            .mode("overwrite").saveAsTable("pyspark_bucket"))
        self.assertSetEqual(set(data), set(self.spark.table("pyspark_bucket").collect()))

        # Test write with bucket and sort with multiple columns
        (df.write.bucketBy(2, "x")
            .sortBy("y", "z")
            .mode("overwrite").saveAsTable("pyspark_bucket"))
        self.assertSetEqual(set(data), set(self.spark.table("pyspark_bucket").collect()))

    @unittest.skipIf(not _have_pandas, "Pandas not installed")
    def test_to_pandas(self):
        import numpy as np
        schema = StructType().add("a", IntegerType()).add("b", StringType())\
                             .add("c", BooleanType()).add("d", FloatType())
        data = [
            (1, "foo", True, 3.0), (2, "foo", True, 5.0),
            (3, "bar", False, -1.0), (4, "bar", False, 6.0),
        ]
        df = self.spark.createDataFrame(data, schema)
        types = df.toPandas().dtypes
        self.assertEquals(types[0], np.int32)
        self.assertEquals(types[1], np.object)
        self.assertEquals(types[2], np.bool)
        self.assertEquals(types[3], np.float32)

    @unittest.skipIf(not _have_pandas, "Pandas not installed")
    def test_to_pandas_avoid_astype(self):
        import numpy as np
        schema = StructType().add("a", IntegerType()).add("b", StringType())\
                             .add("c", IntegerType())
        data = [(1, "foo", 16777220), (None, "bar", None)]
        df = self.spark.createDataFrame(data, schema)
        types = df.toPandas().dtypes
        self.assertEquals(types[0], np.float64)  # doesn't convert to np.int32 due to NaN value.
        self.assertEquals(types[1], np.object)
        self.assertEquals(types[2], np.float64)

    def test_create_dataframe_from_array_of_long(self):
        import array
        data = [Row(longarray=array.array('l', [-9223372036854775808, 0, 9223372036854775807]))]
        df = self.spark.createDataFrame(data)
        self.assertEqual(df.first(), Row(longarray=[-9223372036854775808, 0, 9223372036854775807]))


class HiveSparkSubmitTests(SparkSubmitTests):

    def test_hivecontext(self):
        # This test checks that HiveContext is using Hive metastore (SPARK-16224).
        # It sets a metastore url and checks if there is a derby dir created by
        # Hive metastore. If this derby dir exists, HiveContext is using
        # Hive metastore.
        metastore_path = os.path.join(tempfile.mkdtemp(), "spark16224_metastore_db")
        metastore_URL = "jdbc:derby:;databaseName=" + metastore_path + ";create=true"
        hive_site_dir = os.path.join(self.programDir, "conf")
        hive_site_file = self.createTempFile("hive-site.xml", ("""
            |<configuration>
            |  <property>
            |  <name>javax.jdo.option.ConnectionURL</name>
            |  <value>%s</value>
            |  </property>
            |</configuration>
            """ % metastore_URL).lstrip(), "conf")
        script = self.createTempFile("test.py", """
            |import os
            |
            |from pyspark.conf import SparkConf
            |from pyspark.context import SparkContext
            |from pyspark.sql import HiveContext
            |
            |conf = SparkConf()
            |sc = SparkContext(conf=conf)
            |hive_context = HiveContext(sc)
            |print(hive_context.sql("show databases").collect())
            """)
        proc = subprocess.Popen(
            [self.sparkSubmit, "--master", "local-cluster[1,1,1024]",
             "--driver-class-path", hive_site_dir, script],
            stdout=subprocess.PIPE)
        out, err = proc.communicate()
        self.assertEqual(0, proc.returncode)
        self.assertIn("default", out.decode('utf-8'))
        self.assertTrue(os.path.exists(metastore_path))


class SQLTests2(ReusedPySparkTestCase):

    @classmethod
    def setUpClass(cls):
        ReusedPySparkTestCase.setUpClass()
        cls.spark = SparkSession(cls.sc)

    @classmethod
    def tearDownClass(cls):
        ReusedPySparkTestCase.tearDownClass()
        cls.spark.stop()

    # We can't include this test into SQLTests because we will stop class's SparkContext and cause
    # other tests failed.
    def test_sparksession_with_stopped_sparkcontext(self):
        self.sc.stop()
        sc = SparkContext('local[4]', self.sc.appName)
        spark = SparkSession.builder.getOrCreate()
        try:
            df = spark.createDataFrame([(1, 2)], ["c", "c"])
            df.collect()
        finally:
            spark.stop()
            sc.stop()


class UDFInitializationTests(unittest.TestCase):
    def tearDown(self):
        if SparkSession._instantiatedSession is not None:
            SparkSession._instantiatedSession.stop()

        if SparkContext._active_spark_context is not None:
            SparkContext._active_spark_contex.stop()

    def test_udf_init_shouldnt_initalize_context(self):
        from pyspark.sql.functions import UserDefinedFunction

        UserDefinedFunction(lambda x: x, StringType())

        self.assertIsNone(
            SparkContext._active_spark_context,
            "SparkContext shouldn't be initialized when UserDefinedFunction is created."
        )
        self.assertIsNone(
            SparkSession._instantiatedSession,
            "SparkSession shouldn't be initialized when UserDefinedFunction is created."
        )


class HiveContextSQLTests(ReusedPySparkTestCase):

    @classmethod
    def setUpClass(cls):
        ReusedPySparkTestCase.setUpClass()
        cls.tempdir = tempfile.NamedTemporaryFile(delete=False)
        try:
            cls.sc._jvm.org.apache.hadoop.hive.conf.HiveConf()
        except py4j.protocol.Py4JError:
            cls.tearDownClass()
            raise unittest.SkipTest("Hive is not available")
        except TypeError:
            cls.tearDownClass()
            raise unittest.SkipTest("Hive is not available")
        os.unlink(cls.tempdir.name)
        cls.spark = HiveContext._createForTesting(cls.sc)
        cls.testData = [Row(key=i, value=str(i)) for i in range(100)]
        cls.df = cls.sc.parallelize(cls.testData).toDF()

    @classmethod
    def tearDownClass(cls):
        ReusedPySparkTestCase.tearDownClass()
        shutil.rmtree(cls.tempdir.name, ignore_errors=True)

    def test_save_and_load_table(self):
        df = self.df
        tmpPath = tempfile.mkdtemp()
        shutil.rmtree(tmpPath)
        df.write.saveAsTable("savedJsonTable", "json", "append", path=tmpPath)
        actual = self.spark.createExternalTable("externalJsonTable", tmpPath, "json")
        self.assertEqual(sorted(df.collect()),
                         sorted(self.spark.sql("SELECT * FROM savedJsonTable").collect()))
        self.assertEqual(sorted(df.collect()),
                         sorted(self.spark.sql("SELECT * FROM externalJsonTable").collect()))
        self.assertEqual(sorted(df.collect()), sorted(actual.collect()))
        self.spark.sql("DROP TABLE externalJsonTable")

        df.write.saveAsTable("savedJsonTable", "json", "overwrite", path=tmpPath)
        schema = StructType([StructField("value", StringType(), True)])
        actual = self.spark.createExternalTable("externalJsonTable", source="json",
                                                schema=schema, path=tmpPath,
                                                noUse="this options will not be used")
        self.assertEqual(sorted(df.collect()),
                         sorted(self.spark.sql("SELECT * FROM savedJsonTable").collect()))
        self.assertEqual(sorted(df.select("value").collect()),
                         sorted(self.spark.sql("SELECT * FROM externalJsonTable").collect()))
        self.assertEqual(sorted(df.select("value").collect()), sorted(actual.collect()))
        self.spark.sql("DROP TABLE savedJsonTable")
        self.spark.sql("DROP TABLE externalJsonTable")

        defaultDataSourceName = self.spark.getConf("spark.sql.sources.default",
                                                   "org.apache.spark.sql.parquet")
        self.spark.sql("SET spark.sql.sources.default=org.apache.spark.sql.json")
        df.write.saveAsTable("savedJsonTable", path=tmpPath, mode="overwrite")
        actual = self.spark.createExternalTable("externalJsonTable", path=tmpPath)
        self.assertEqual(sorted(df.collect()),
                         sorted(self.spark.sql("SELECT * FROM savedJsonTable").collect()))
        self.assertEqual(sorted(df.collect()),
                         sorted(self.spark.sql("SELECT * FROM externalJsonTable").collect()))
        self.assertEqual(sorted(df.collect()), sorted(actual.collect()))
        self.spark.sql("DROP TABLE savedJsonTable")
        self.spark.sql("DROP TABLE externalJsonTable")
        self.spark.sql("SET spark.sql.sources.default=" + defaultDataSourceName)

        shutil.rmtree(tmpPath)

    def test_window_functions(self):
        df = self.spark.createDataFrame([(1, "1"), (2, "2"), (1, "2"), (1, "2")], ["key", "value"])
        w = Window.partitionBy("value").orderBy("key")
        from pyspark.sql import functions as F
        sel = df.select(df.value, df.key,
                        F.max("key").over(w.rowsBetween(0, 1)),
                        F.min("key").over(w.rowsBetween(0, 1)),
                        F.count("key").over(w.rowsBetween(float('-inf'), float('inf'))),
                        F.row_number().over(w),
                        F.rank().over(w),
                        F.dense_rank().over(w),
                        F.ntile(2).over(w))
        rs = sorted(sel.collect())
        expected = [
            ("1", 1, 1, 1, 1, 1, 1, 1, 1),
            ("2", 1, 1, 1, 3, 1, 1, 1, 1),
            ("2", 1, 2, 1, 3, 2, 1, 1, 1),
            ("2", 2, 2, 2, 3, 3, 3, 2, 2)
        ]
        for r, ex in zip(rs, expected):
            self.assertEqual(tuple(r), ex[:len(r)])

    def test_window_functions_without_partitionBy(self):
        df = self.spark.createDataFrame([(1, "1"), (2, "2"), (1, "2"), (1, "2")], ["key", "value"])
        w = Window.orderBy("key", df.value)
        from pyspark.sql import functions as F
        sel = df.select(df.value, df.key,
                        F.max("key").over(w.rowsBetween(0, 1)),
                        F.min("key").over(w.rowsBetween(0, 1)),
                        F.count("key").over(w.rowsBetween(float('-inf'), float('inf'))),
                        F.row_number().over(w),
                        F.rank().over(w),
                        F.dense_rank().over(w),
                        F.ntile(2).over(w))
        rs = sorted(sel.collect())
        expected = [
            ("1", 1, 1, 1, 4, 1, 1, 1, 1),
            ("2", 1, 1, 1, 4, 2, 2, 2, 1),
            ("2", 1, 2, 1, 4, 3, 2, 2, 2),
            ("2", 2, 2, 2, 4, 4, 4, 3, 2)
        ]
        for r, ex in zip(rs, expected):
            self.assertEqual(tuple(r), ex[:len(r)])

    def test_window_functions_cumulative_sum(self):
        df = self.spark.createDataFrame([("one", 1), ("two", 2)], ["key", "value"])
        from pyspark.sql import functions as F

        # Test cumulative sum
        sel = df.select(
            df.key,
            F.sum(df.value).over(Window.rowsBetween(Window.unboundedPreceding, 0)))
        rs = sorted(sel.collect())
        expected = [("one", 1), ("two", 3)]
        for r, ex in zip(rs, expected):
            self.assertEqual(tuple(r), ex[:len(r)])

        # Test boundary values less than JVM's Long.MinValue and make sure we don't overflow
        sel = df.select(
            df.key,
            F.sum(df.value).over(Window.rowsBetween(Window.unboundedPreceding - 1, 0)))
        rs = sorted(sel.collect())
        expected = [("one", 1), ("two", 3)]
        for r, ex in zip(rs, expected):
            self.assertEqual(tuple(r), ex[:len(r)])

        # Test boundary values greater than JVM's Long.MaxValue and make sure we don't overflow
        frame_end = Window.unboundedFollowing + 1
        sel = df.select(
            df.key,
            F.sum(df.value).over(Window.rowsBetween(Window.currentRow, frame_end)))
        rs = sorted(sel.collect())
        expected = [("one", 3), ("two", 2)]
        for r, ex in zip(rs, expected):
            self.assertEqual(tuple(r), ex[:len(r)])

    def test_collect_functions(self):
        df = self.spark.createDataFrame([(1, "1"), (2, "2"), (1, "2"), (1, "2")], ["key", "value"])
        from pyspark.sql import functions

        self.assertEqual(
            sorted(df.select(functions.collect_set(df.key).alias('r')).collect()[0].r),
            [1, 2])
        self.assertEqual(
            sorted(df.select(functions.collect_list(df.key).alias('r')).collect()[0].r),
            [1, 1, 1, 2])
        self.assertEqual(
            sorted(df.select(functions.collect_set(df.value).alias('r')).collect()[0].r),
            ["1", "2"])
        self.assertEqual(
            sorted(df.select(functions.collect_list(df.value).alias('r')).collect()[0].r),
            ["1", "2", "2", "2"])

    def test_limit_and_take(self):
        df = self.spark.range(1, 1000, numPartitions=10)

        def assert_runs_only_one_job_stage_and_task(job_group_name, f):
            tracker = self.sc.statusTracker()
            self.sc.setJobGroup(job_group_name, description="")
            f()
            jobs = tracker.getJobIdsForGroup(job_group_name)
            self.assertEqual(1, len(jobs))
            stages = tracker.getJobInfo(jobs[0]).stageIds
            self.assertEqual(1, len(stages))
            self.assertEqual(1, tracker.getStageInfo(stages[0]).numTasks)

        # Regression test for SPARK-10731: take should delegate to Scala implementation
        assert_runs_only_one_job_stage_and_task("take", lambda: df.take(1))
        # Regression test for SPARK-17514: limit(n).collect() should the perform same as take(n)
        assert_runs_only_one_job_stage_and_task("collect_limit", lambda: df.limit(1).collect())

    def test_datetime_functions(self):
        from pyspark.sql import functions
        from datetime import date, datetime
        df = self.spark.range(1).selectExpr("'2017-01-22' as dateCol")
        parse_result = df.select(functions.to_date(functions.col("dateCol"))).first()
        self.assertEquals(date(2017, 1, 22), parse_result['to_date(`dateCol`)'])

    @unittest.skipIf(sys.version_info < (3, 3), "Unittest < 3.3 doesn't support mocking")
    def test_unbounded_frames(self):
        from unittest.mock import patch
        from pyspark.sql import functions as F
        from pyspark.sql import window
        import importlib

        df = self.spark.range(0, 3)

        def rows_frame_match():
            return "ROWS BETWEEN UNBOUNDED PRECEDING AND UNBOUNDED FOLLOWING" in df.select(
                F.count("*").over(window.Window.rowsBetween(-sys.maxsize, sys.maxsize))
            ).columns[0]

        def range_frame_match():
            return "RANGE BETWEEN UNBOUNDED PRECEDING AND UNBOUNDED FOLLOWING" in df.select(
                F.count("*").over(window.Window.rangeBetween(-sys.maxsize, sys.maxsize))
            ).columns[0]

        with patch("sys.maxsize", 2 ** 31 - 1):
            importlib.reload(window)
            self.assertTrue(rows_frame_match())
            self.assertTrue(range_frame_match())

        with patch("sys.maxsize", 2 ** 63 - 1):
            importlib.reload(window)
            self.assertTrue(rows_frame_match())
            self.assertTrue(range_frame_match())

        with patch("sys.maxsize", 2 ** 127 - 1):
            importlib.reload(window)
            self.assertTrue(rows_frame_match())
            self.assertTrue(range_frame_match())

        importlib.reload(window)


class DataTypeVerificationTests(unittest.TestCase):

    def test_verify_type_exception_msg(self):
        self.assertRaisesRegexp(
            ValueError,
            "test_name",
            lambda: _make_type_verifier(StringType(), nullable=False, name="test_name")(None))

        schema = StructType([StructField('a', StructType([StructField('b', IntegerType())]))])
        self.assertRaisesRegexp(
            TypeError,
            "field b in field a",
            lambda: _make_type_verifier(schema)([["data"]]))

    def test_verify_type_ok_nullable(self):
        obj = None
        types = [IntegerType(), FloatType(), StringType(), StructType([])]
        for data_type in types:
            try:
                _make_type_verifier(data_type, nullable=True)(obj)
            except Exception:
                self.fail("verify_type(%s, %s, nullable=True)" % (obj, data_type))

    def test_verify_type_not_nullable(self):
        import array
        import datetime
        import decimal

        schema = StructType([
            StructField('s', StringType(), nullable=False),
            StructField('i', IntegerType(), nullable=True)])

        class MyObj:
            def __init__(self, **kwargs):
                for k, v in kwargs.items():
                    setattr(self, k, v)

        # obj, data_type
        success_spec = [
            # String
            ("", StringType()),
            (u"", StringType()),
            (1, StringType()),
            (1.0, StringType()),
            ([], StringType()),
            ({}, StringType()),

            # UDT
            (ExamplePoint(1.0, 2.0), ExamplePointUDT()),

            # Boolean
            (True, BooleanType()),

            # Byte
            (-(2**7), ByteType()),
            (2**7 - 1, ByteType()),

            # Short
            (-(2**15), ShortType()),
            (2**15 - 1, ShortType()),

            # Integer
            (-(2**31), IntegerType()),
            (2**31 - 1, IntegerType()),

            # Long
            (2**64, LongType()),

            # Float & Double
            (1.0, FloatType()),
            (1.0, DoubleType()),

            # Decimal
            (decimal.Decimal("1.0"), DecimalType()),

            # Binary
            (bytearray([1, 2]), BinaryType()),

            # Date/Timestamp
            (datetime.date(2000, 1, 2), DateType()),
            (datetime.datetime(2000, 1, 2, 3, 4), DateType()),
            (datetime.datetime(2000, 1, 2, 3, 4), TimestampType()),

            # Array
            ([], ArrayType(IntegerType())),
            (["1", None], ArrayType(StringType(), containsNull=True)),
            ([1, 2], ArrayType(IntegerType())),
            ((1, 2), ArrayType(IntegerType())),
            (array.array('h', [1, 2]), ArrayType(IntegerType())),

            # Map
            ({}, MapType(StringType(), IntegerType())),
            ({"a": 1}, MapType(StringType(), IntegerType())),
            ({"a": None}, MapType(StringType(), IntegerType(), valueContainsNull=True)),

            # Struct
            ({"s": "a", "i": 1}, schema),
            ({"s": "a", "i": None}, schema),
            ({"s": "a"}, schema),
            ({"s": "a", "f": 1.0}, schema),
            (Row(s="a", i=1), schema),
            (Row(s="a", i=None), schema),
            (Row(s="a", i=1, f=1.0), schema),
            (["a", 1], schema),
            (["a", None], schema),
            (("a", 1), schema),
            (MyObj(s="a", i=1), schema),
            (MyObj(s="a", i=None), schema),
            (MyObj(s="a"), schema),
        ]

        # obj, data_type, exception class
        failure_spec = [
            # String (match anything but None)
            (None, StringType(), ValueError),

            # UDT
            (ExamplePoint(1.0, 2.0), PythonOnlyUDT(), ValueError),

            # Boolean
            (1, BooleanType(), TypeError),
            ("True", BooleanType(), TypeError),
            ([1], BooleanType(), TypeError),

            # Byte
            (-(2**7) - 1, ByteType(), ValueError),
            (2**7, ByteType(), ValueError),
            ("1", ByteType(), TypeError),
            (1.0, ByteType(), TypeError),

            # Short
            (-(2**15) - 1, ShortType(), ValueError),
            (2**15, ShortType(), ValueError),

            # Integer
            (-(2**31) - 1, IntegerType(), ValueError),
            (2**31, IntegerType(), ValueError),

            # Float & Double
            (1, FloatType(), TypeError),
            (1, DoubleType(), TypeError),

            # Decimal
            (1.0, DecimalType(), TypeError),
            (1, DecimalType(), TypeError),
            ("1.0", DecimalType(), TypeError),

            # Binary
            (1, BinaryType(), TypeError),

            # Date/Timestamp
            ("2000-01-02", DateType(), TypeError),
            (946811040, TimestampType(), TypeError),

            # Array
            (["1", None], ArrayType(StringType(), containsNull=False), ValueError),
            ([1, "2"], ArrayType(IntegerType()), TypeError),

            # Map
            ({"a": 1}, MapType(IntegerType(), IntegerType()), TypeError),
            ({"a": "1"}, MapType(StringType(), IntegerType()), TypeError),
            ({"a": None}, MapType(StringType(), IntegerType(), valueContainsNull=False),
             ValueError),

            # Struct
            ({"s": "a", "i": "1"}, schema, TypeError),
            (Row(s="a"), schema, ValueError),     # Row can't have missing field
            (Row(s="a", i="1"), schema, TypeError),
            (["a"], schema, ValueError),
            (["a", "1"], schema, TypeError),
            (MyObj(s="a", i="1"), schema, TypeError),
            (MyObj(s=None, i="1"), schema, ValueError),
        ]

        # Check success cases
        for obj, data_type in success_spec:
            try:
                _make_type_verifier(data_type, nullable=False)(obj)
            except Exception:
                self.fail("verify_type(%s, %s, nullable=False)" % (obj, data_type))

        # Check failure cases
        for obj, data_type, exp in failure_spec:
            msg = "verify_type(%s, %s, nullable=False) == %s" % (obj, data_type, exp)
            with self.assertRaises(exp, msg=msg):
                _make_type_verifier(data_type, nullable=False)(obj)


@unittest.skipIf(not _have_arrow, "Arrow not installed")
class ArrowTests(ReusedPySparkTestCase):

    @classmethod
    def setUpClass(cls):
        ReusedPySparkTestCase.setUpClass()
        cls.spark = SparkSession(cls.sc)
        cls.spark.conf.set("spark.sql.execution.arrow.enabled", "true")
        cls.schema = StructType([
            StructField("1_str_t", StringType(), True),
            StructField("2_int_t", IntegerType(), True),
            StructField("3_long_t", LongType(), True),
            StructField("4_float_t", FloatType(), True),
            StructField("5_double_t", DoubleType(), True)])
        cls.data = [(u"a", 1, 10, 0.2, 2.0),
                    (u"b", 2, 20, 0.4, 4.0),
                    (u"c", 3, 30, 0.8, 6.0)]

    def assertFramesEqual(self, df_with_arrow, df_without):
        msg = ("DataFrame from Arrow is not equal" +
               ("\n\nWith Arrow:\n%s\n%s" % (df_with_arrow, df_with_arrow.dtypes)) +
               ("\n\nWithout:\n%s\n%s" % (df_without, df_without.dtypes)))
        self.assertTrue(df_without.equals(df_with_arrow), msg=msg)

    def createPandasDataFrameFromeData(self):
        import pandas as pd
        import numpy as np
        data_dict = {}
        for j, name in enumerate(self.schema.names):
            data_dict[name] = [self.data[i][j] for i in range(len(self.data))]
        # need to convert these to numpy types first
        data_dict["2_int_t"] = np.int32(data_dict["2_int_t"])
        data_dict["4_float_t"] = np.float32(data_dict["4_float_t"])
        return pd.DataFrame(data=data_dict)

    def test_unsupported_datatype(self):
        schema = StructType([StructField("dt", DateType(), True)])
        df = self.spark.createDataFrame([(datetime.date(1970, 1, 1),)], schema=schema)
        with QuietTest(self.sc):
            self.assertRaises(Exception, lambda: df.toPandas())

    def test_null_conversion(self):
        df_null = self.spark.createDataFrame([tuple([None for _ in range(len(self.data[0]))])] +
                                             self.data)
        pdf = df_null.toPandas()
        null_counts = pdf.isnull().sum().tolist()
        self.assertTrue(all([c == 1 for c in null_counts]))

    def test_toPandas_arrow_toggle(self):
        df = self.spark.createDataFrame(self.data, schema=self.schema)
<<<<<<< HEAD
        self.spark.conf.set("spark.sql.execution.arrow.enable", "false")
        try:
            pdf = df.toPandas()
        finally:
            self.spark.conf.set("spark.sql.execution.arrow.enable", "true")
=======
        self.spark.conf.set("spark.sql.execution.arrow.enabled", "false")
        pdf = df.toPandas()
        self.spark.conf.set("spark.sql.execution.arrow.enabled", "true")
>>>>>>> 23af2d79
        pdf_arrow = df.toPandas()
        self.assertFramesEqual(pdf_arrow, pdf)

    def test_pandas_round_trip(self):
        pdf = self.createPandasDataFrameFromeData()
        df = self.spark.createDataFrame(self.data, schema=self.schema)
        pdf_arrow = df.toPandas()
        self.assertFramesEqual(pdf_arrow, pdf)

    def test_filtered_frame(self):
        df = self.spark.range(3).toDF("i")
        pdf = df.filter("i < 0").toPandas()
        self.assertEqual(len(pdf.columns), 1)
        self.assertEqual(pdf.columns[0], "i")
        self.assertTrue(pdf.empty)

    def test_createDataFrame_toggle(self):
        pdf = self.createPandasDataFrameFromeData()
        self.spark.conf.set("spark.sql.execution.arrow.enable", "false")
        try:
            df_no_arrow = self.spark.createDataFrame(pdf)
        finally:
            self.spark.conf.set("spark.sql.execution.arrow.enable", "true")
        df_arrow = self.spark.createDataFrame(pdf)
        self.assertEquals(df_no_arrow.collect(), df_arrow.collect())


@unittest.skipIf(not _have_pandas or not _have_arrow, "Pandas or Arrow not installed")
class VectorizedUDFTests(ReusedPySparkTestCase):

    @classmethod
    def setUpClass(cls):
        ReusedPySparkTestCase.setUpClass()
        cls.spark = SparkSession(cls.sc)

    @classmethod
    def tearDownClass(cls):
        ReusedPySparkTestCase.tearDownClass()
        cls.spark.stop()

    def test_vectorized_udf_basic(self):
        from pyspark.sql.functions import pandas_udf, col
        df = self.spark.range(10).select(
            col('id').cast('string').alias('str'),
            col('id').cast('int').alias('int'),
            col('id').alias('long'),
            col('id').cast('float').alias('float'),
            col('id').cast('double').alias('double'),
            col('id').cast('boolean').alias('bool'))
        f = lambda x: x
        str_f = pandas_udf(f, StringType())
        int_f = pandas_udf(f, IntegerType())
        long_f = pandas_udf(f, LongType())
        float_f = pandas_udf(f, FloatType())
        double_f = pandas_udf(f, DoubleType())
        bool_f = pandas_udf(f, BooleanType())
        res = df.select(str_f(col('str')), int_f(col('int')),
                        long_f(col('long')), float_f(col('float')),
                        double_f(col('double')), bool_f(col('bool')))
        self.assertEquals(df.collect(), res.collect())

    def test_vectorized_udf_null_boolean(self):
        from pyspark.sql.functions import pandas_udf, col
        data = [(True,), (True,), (None,), (False,)]
        schema = StructType().add("bool", BooleanType())
        df = self.spark.createDataFrame(data, schema)
        bool_f = pandas_udf(lambda x: x, BooleanType())
        res = df.select(bool_f(col('bool')))
        self.assertEquals(df.collect(), res.collect())

    def test_vectorized_udf_null_byte(self):
        from pyspark.sql.functions import pandas_udf, col
        data = [(None,), (2,), (3,), (4,)]
        schema = StructType().add("byte", ByteType())
        df = self.spark.createDataFrame(data, schema)
        byte_f = pandas_udf(lambda x: x, ByteType())
        res = df.select(byte_f(col('byte')))
        self.assertEquals(df.collect(), res.collect())

    def test_vectorized_udf_null_short(self):
        from pyspark.sql.functions import pandas_udf, col
        data = [(None,), (2,), (3,), (4,)]
        schema = StructType().add("short", ShortType())
        df = self.spark.createDataFrame(data, schema)
        short_f = pandas_udf(lambda x: x, ShortType())
        res = df.select(short_f(col('short')))
        self.assertEquals(df.collect(), res.collect())

    def test_vectorized_udf_null_int(self):
        from pyspark.sql.functions import pandas_udf, col
        data = [(None,), (2,), (3,), (4,)]
        schema = StructType().add("int", IntegerType())
        df = self.spark.createDataFrame(data, schema)
        int_f = pandas_udf(lambda x: x, IntegerType())
        res = df.select(int_f(col('int')))
        self.assertEquals(df.collect(), res.collect())

    def test_vectorized_udf_null_long(self):
        from pyspark.sql.functions import pandas_udf, col
        data = [(None,), (2,), (3,), (4,)]
        schema = StructType().add("long", LongType())
        df = self.spark.createDataFrame(data, schema)
        long_f = pandas_udf(lambda x: x, LongType())
        res = df.select(long_f(col('long')))
        self.assertEquals(df.collect(), res.collect())

    def test_vectorized_udf_null_float(self):
        from pyspark.sql.functions import pandas_udf, col
        data = [(3.0,), (5.0,), (-1.0,), (None,)]
        schema = StructType().add("float", FloatType())
        df = self.spark.createDataFrame(data, schema)
        float_f = pandas_udf(lambda x: x, FloatType())
        res = df.select(float_f(col('float')))
        self.assertEquals(df.collect(), res.collect())

    def test_vectorized_udf_null_double(self):
        from pyspark.sql.functions import pandas_udf, col
        data = [(3.0,), (5.0,), (-1.0,), (None,)]
        schema = StructType().add("double", DoubleType())
        df = self.spark.createDataFrame(data, schema)
        double_f = pandas_udf(lambda x: x, DoubleType())
        res = df.select(double_f(col('double')))
        self.assertEquals(df.collect(), res.collect())

    def test_vectorized_udf_null_string(self):
        from pyspark.sql.functions import pandas_udf, col
        data = [("foo",), (None,), ("bar",), ("bar",)]
        schema = StructType().add("str", StringType())
        df = self.spark.createDataFrame(data, schema)
        str_f = pandas_udf(lambda x: x, StringType())
        res = df.select(str_f(col('str')))
        self.assertEquals(df.collect(), res.collect())

    def test_vectorized_udf_zero_parameter(self):
        from pyspark.sql.functions import pandas_udf
        error_str = '0-parameter pandas_udfs.*not.*supported'
        with QuietTest(self.sc):
            with self.assertRaisesRegexp(NotImplementedError, error_str):
                pandas_udf(lambda: 1, LongType())

            with self.assertRaisesRegexp(NotImplementedError, error_str):
                @pandas_udf
                def zero_no_type():
                    return 1

            with self.assertRaisesRegexp(NotImplementedError, error_str):
                @pandas_udf(LongType())
                def zero_with_type():
                    return 1

    def test_vectorized_udf_datatype_string(self):
        from pyspark.sql.functions import pandas_udf, col
        df = self.spark.range(10).select(
            col('id').cast('string').alias('str'),
            col('id').cast('int').alias('int'),
            col('id').alias('long'),
            col('id').cast('float').alias('float'),
            col('id').cast('double').alias('double'),
            col('id').cast('boolean').alias('bool'))
        f = lambda x: x
        str_f = pandas_udf(f, 'string')
        int_f = pandas_udf(f, 'integer')
        long_f = pandas_udf(f, 'long')
        float_f = pandas_udf(f, 'float')
        double_f = pandas_udf(f, 'double')
        bool_f = pandas_udf(f, 'boolean')
        res = df.select(str_f(col('str')), int_f(col('int')),
                        long_f(col('long')), float_f(col('float')),
                        double_f(col('double')), bool_f(col('bool')))
        self.assertEquals(df.collect(), res.collect())

    def test_vectorized_udf_complex(self):
        from pyspark.sql.functions import pandas_udf, col, expr
        df = self.spark.range(10).select(
            col('id').cast('int').alias('a'),
            col('id').cast('int').alias('b'),
            col('id').cast('double').alias('c'))
        add = pandas_udf(lambda x, y: x + y, IntegerType())
        power2 = pandas_udf(lambda x: 2 ** x, IntegerType())
        mul = pandas_udf(lambda x, y: x * y, DoubleType())
        res = df.select(add(col('a'), col('b')), power2(col('a')), mul(col('b'), col('c')))
        expected = df.select(expr('a + b'), expr('power(2, a)'), expr('b * c'))
        self.assertEquals(expected.collect(), res.collect())

    def test_vectorized_udf_exception(self):
        from pyspark.sql.functions import pandas_udf, col
        df = self.spark.range(10)
        raise_exception = pandas_udf(lambda x: x * (1 / 0), LongType())
        with QuietTest(self.sc):
            with self.assertRaisesRegexp(Exception, 'division( or modulo)? by zero'):
                df.select(raise_exception(col('id'))).collect()

    def test_vectorized_udf_invalid_length(self):
        from pyspark.sql.functions import pandas_udf, col
        import pandas as pd
        df = self.spark.range(10)
        raise_exception = pandas_udf(lambda _: pd.Series(1), LongType())
        with QuietTest(self.sc):
            with self.assertRaisesRegexp(
                    Exception,
                    'Result vector from pandas_udf was not the required length'):
                df.select(raise_exception(col('id'))).collect()

    def test_vectorized_udf_mix_udf(self):
        from pyspark.sql.functions import pandas_udf, udf, col
        df = self.spark.range(10)
        row_by_row_udf = udf(lambda x: x, LongType())
        pd_udf = pandas_udf(lambda x: x, LongType())
        with QuietTest(self.sc):
            with self.assertRaisesRegexp(
                    Exception,
                    'Can not mix vectorized and non-vectorized UDFs'):
                df.select(row_by_row_udf(col('id')), pd_udf(col('id'))).collect()

    def test_vectorized_udf_chained(self):
        from pyspark.sql.functions import pandas_udf, col
        df = self.spark.range(10)
        f = pandas_udf(lambda x: x + 1, LongType())
        g = pandas_udf(lambda x: x - 1, LongType())
        res = df.select(g(f(col('id'))))
        self.assertEquals(df.collect(), res.collect())

    def test_vectorized_udf_wrong_return_type(self):
        from pyspark.sql.functions import pandas_udf, col
        df = self.spark.range(10)
        f = pandas_udf(lambda x: x * 1.0, StringType())
        with QuietTest(self.sc):
            with self.assertRaisesRegexp(Exception, 'Invalid.*type.*string'):
                df.select(f(col('id'))).collect()

    def test_vectorized_udf_return_scalar(self):
        from pyspark.sql.functions import pandas_udf, col
        df = self.spark.range(10)
        f = pandas_udf(lambda x: 1.0, DoubleType())
        with QuietTest(self.sc):
            with self.assertRaisesRegexp(Exception, 'Return.*type.*pandas_udf.*Series'):
                df.select(f(col('id'))).collect()

    def test_vectorized_udf_decorator(self):
        from pyspark.sql.functions import pandas_udf, col
        df = self.spark.range(10)

        @pandas_udf(returnType=LongType())
        def identity(x):
            return x
        res = df.select(identity(col('id')))
        self.assertEquals(df.collect(), res.collect())

    def test_vectorized_udf_empty_partition(self):
        from pyspark.sql.functions import pandas_udf, col
        df = self.spark.createDataFrame(self.sc.parallelize([Row(id=1)], 2))
        f = pandas_udf(lambda x: x, LongType())
        res = df.select(f(col('id')))
        self.assertEquals(df.collect(), res.collect())

if __name__ == "__main__":
    from pyspark.sql.tests import *
    if xmlrunner:
        unittest.main(testRunner=xmlrunner.XMLTestRunner(output='target/test-reports'))
    else:
        unittest.main()<|MERGE_RESOLUTION|>--- conflicted
+++ resolved
@@ -3131,17 +3131,11 @@
 
     def test_toPandas_arrow_toggle(self):
         df = self.spark.createDataFrame(self.data, schema=self.schema)
-<<<<<<< HEAD
-        self.spark.conf.set("spark.sql.execution.arrow.enable", "false")
+        self.spark.conf.set("spark.sql.execution.arrow.enabled", "false")
         try:
             pdf = df.toPandas()
         finally:
-            self.spark.conf.set("spark.sql.execution.arrow.enable", "true")
-=======
-        self.spark.conf.set("spark.sql.execution.arrow.enabled", "false")
-        pdf = df.toPandas()
-        self.spark.conf.set("spark.sql.execution.arrow.enabled", "true")
->>>>>>> 23af2d79
+            self.spark.conf.set("spark.sql.execution.arrow.enabled", "true")
         pdf_arrow = df.toPandas()
         self.assertFramesEqual(pdf_arrow, pdf)
 
@@ -3160,11 +3154,11 @@
 
     def test_createDataFrame_toggle(self):
         pdf = self.createPandasDataFrameFromeData()
-        self.spark.conf.set("spark.sql.execution.arrow.enable", "false")
+        self.spark.conf.set("spark.sql.execution.arrow.enabled", "false")
         try:
             df_no_arrow = self.spark.createDataFrame(pdf)
         finally:
-            self.spark.conf.set("spark.sql.execution.arrow.enable", "true")
+            self.spark.conf.set("spark.sql.execution.arrow.enabled", "true")
         df_arrow = self.spark.createDataFrame(pdf)
         self.assertEquals(df_no_arrow.collect(), df_arrow.collect())
 
